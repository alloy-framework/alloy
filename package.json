--- conflicted
+++ resolved
@@ -7,13 +7,10 @@
   "scripts": {
     "build": "pnpm -r --workspace-concurrency=Infinity build",
     "watch": "concurrently --kill-others \"tsc -b --watch\" \"pnpm run --parallel -r watch\"",
-<<<<<<< HEAD
+    "test": "pnpm vitest run",
     "format": "pnpm run prettier-exec --write",
     "format:check": "pnpm run prettier-exec --check",
     "prettier-exec": "prettier --config ./.prettierrc.yaml **/*.{ts,js,tsx,jsx,json,yml,yaml}"
-=======
-    "test": "pnpm vitest run"
->>>>>>> d11e10c7
   },
   "pnpm": {
     "overrides": {
