--- conflicted
+++ resolved
@@ -30,21 +30,12 @@
     "@babel/core": "^7.24.7"
   },
   "devDependencies": {
-<<<<<<< HEAD
-    "@types/babel__core": "^7.20.5",
-    "@types/babel__generator": "^7.6.8",
-    "@types/babel__traverse": "^7.20.6",
-    "babel-plugin-tester": "^11.0.4",
-    "typescript": "^5.5.2",
-    "vitest": "^1.6.0"
-=======
     "@types/babel__core": "catalog:",
     "@types/babel__generator": "catalog:",
     "@types/babel__traverse": "catalog:",
     "babel-plugin-tester": "catalog:",
     "vitest": "catalog:",
     "typescript": "catalog:"
->>>>>>> d6298ab1
   },
   "type": "module"
 }