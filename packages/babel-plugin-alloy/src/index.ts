import { CodeGenerator, GeneratorResult } from "@babel/generator";
import PrinterMod from "@babel/generator/lib/printer.js";
import SyntaxJSX from "@babel/plugin-syntax-jsx";
import { NodePath } from "@babel/traverse";
import * as t from "@babel/types";
import { transformJSX } from "./transform.js";
// when vite runs, PrinterMod is printer, otherwise PrinterMod.default is.
// esm is so much fun.
const Printer = PrinterMod.default ?? PrinterMod;

class JSXPreservingPrinter extends Printer {
  JSXElement(this: any, node: t.JSXElement) {
    const oldIndent = this._indent;
    this._indent = 0;
    const open = node.openingElement;
    this.print(open, node);
    if (open.selfClosing) return;

    for (const child of node.children) {
      this.print(child, node);
    }

    this.print(node.closingElement, node);
    this._indent = oldIndent;
  }

  JSXFragment(this: any, node: t.JSXFragment) {
    const oldIndent = this._indent;
    this._indent = 0;
    this.print(node.openingFragment, node);

    for (const child of node.children) {
      this.print(child, node);
    }

    this.print(node.closingFragment, node);
    this._indent = oldIndent;
  }
}
class JSXPreservingGenerator extends CodeGenerator {
  generate(): GeneratorResult {
    const printer = new (JSXPreservingPrinter as any)(
      (this as any)._format,
      (this as any)._map,
    );

    return printer.generate((this as any)._ast);
  }
}

export default () => {
  return {
    name: "Alloy JSX Transform",
    inherits: SyntaxJSX.default ?? SyntaxJSX,
    visitor: {
      JSXElement: transformJSX,
      JSXFragment: transformJSX,
      ImportDeclaration(path: NodePath<t.ImportDeclaration>) {
        const source = path.node.source.value;
        if (source.endsWith(".jsx")) {
          path.node.source = t.stringLiteral(source.replace(".jsx", ".js"));
        }
      },
<<<<<<< HEAD
=======

      ExportNamedDeclaration(path: NodePath<t.ExportNamedDeclaration>) {
        const source = path.node.source?.value;
        if (source && source.endsWith(".jsx")) {
          path.node.source = t.stringLiteral(source.replace(".jsx", ".js"));
        }
      },

      ExportAllDeclaration(path: NodePath<t.ExportAllDeclaration>) {
        const source = path.node.source.value;
        if (source.endsWith(".jsx")) {
          path.node.source = t.stringLiteral(source.replace(".jsx", ".js"));
        }
      },
>>>>>>> c7857f69
    },
    generatorOverride(ast: any, opts: any) {
      const generator = new JSXPreservingGenerator(ast, opts);
      return generator.generate();
    },
  };
};<|MERGE_RESOLUTION|>--- conflicted
+++ resolved
@@ -61,8 +61,6 @@
           path.node.source = t.stringLiteral(source.replace(".jsx", ".js"));
         }
       },
-<<<<<<< HEAD
-=======
 
       ExportNamedDeclaration(path: NodePath<t.ExportNamedDeclaration>) {
         const source = path.node.source?.value;
@@ -77,7 +75,6 @@
           path.node.source = t.stringLiteral(source.replace(".jsx", ".js"));
         }
       },
->>>>>>> c7857f69
     },
     generatorOverride(ast: any, opts: any) {
       const generator = new JSXPreservingGenerator(ast, opts);
