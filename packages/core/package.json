--- conflicted
+++ resolved
@@ -25,16 +25,11 @@
     "build-src": "babel src -d dist/src --extensions .ts,.tsx",
     "build-testing": "babel testing -d dist/testing --extensions .ts,.tsx",
     "build": "tsc -p . && npm run build-src && npm run build-testing",
-<<<<<<< HEAD
-    "watch-src": "babel src -d dist/src --extensions .ts,.tsx --watch",
-    "watch-testing": "babel testing -d dist/testing --extensions .ts,.tsx --watch",
-=======
     "clean": "rimraf dist/ .temp/",
     "test": "vitest run",
     "test:watch": "vitest -w",
     "watch-src": "babel src -d dist/src --extensions '.ts,.tsx' --watch",
     "watch-testing": "babel testing -d dist/testing --extensions '.ts,.tsx' --watch",
->>>>>>> d6298ab1
     "watch-tsc": "tsc -p . --watch",
     "watch": "concurrently --kill-others \"npm run watch-tsc\" \"npm run watch-src\" \"npm run watch-testing\""
   },
