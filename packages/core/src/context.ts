import { shallowRef } from "@vue/reactivity";
import {
  Children,
  ComponentDefinition,
  getContext,
  effect,
  untrack,
} from "@alloy-js/core/jsx-runtime";

export interface ComponentContext<T> {
  id: symbol;
  default: T | undefined;
  Provider: ComponentDefinition<ContextProviderProps<T>>;
}

export interface ContextProviderProps<T = unknown> {
  value?: T;
  children?: Children;
}

export function useContext<T>(context: ComponentContext<T>): T | undefined {
  // context must come from a parent
  let current = getContext();
<<<<<<< HEAD
  while (current !== null) {
    const currentContextValue = current?.context?.[context.id];
    if (currentContextValue) {
      return currentContextValue as T;
=======
  while (current) {
    if (Object.hasOwn(current.context!, context.id)) {
      return current.context![context.id] as T | undefined;
>>>>>>> d6298ab1
    }
    current = current?.owner;
  }

  return context?.default;
}

export function createContext<T = unknown>(
  defaultValue?: T,
): ComponentContext<T> {
  const id = Symbol("context");
  return {
    id,
    default: defaultValue,
    Provider(props: ContextProviderProps<T>) {
      const context = getContext();

      let rendered = shallowRef();
      effect(() => {
        if (context && context.context) {
          context.context[id] = props.value;
        }
        rendered.value = untrack(() => props.children);
      });

      return rendered.value;
    },
  };
}<|MERGE_RESOLUTION|>--- conflicted
+++ resolved
@@ -21,16 +21,9 @@
 export function useContext<T>(context: ComponentContext<T>): T | undefined {
   // context must come from a parent
   let current = getContext();
-<<<<<<< HEAD
-  while (current !== null) {
-    const currentContextValue = current?.context?.[context.id];
-    if (currentContextValue) {
-      return currentContextValue as T;
-=======
   while (current) {
     if (Object.hasOwn(current.context!, context.id)) {
       return current.context![context.id] as T | undefined;
->>>>>>> d6298ab1
     }
     current = current?.owner;
   }
