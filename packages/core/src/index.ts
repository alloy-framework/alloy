--- conflicted
+++ resolved
@@ -7,14 +7,11 @@
 export * from "./refkey.js";
 export * from "./render.js";
 export * from "./utils.js";
-<<<<<<< HEAD
-=======
 export * from "./components/index.js";
 export * from "./refkey.js";
 export * from "./jsx-runtime.js";
 export * from "./name-policy.js";
 export * from "./code.js";
->>>>>>> c7857f69
 
 export {
   computed,
