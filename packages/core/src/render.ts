--- conflicted
+++ resolved
@@ -303,38 +303,6 @@
     const reindented = reindent(child, indentState.indentString);
     traceRender("appendChild:string", () => JSON.stringify(reindented));
     node.push(reindented);
-<<<<<<< HEAD
-  } else if (isComponentCreator(child)) {
-    effect(() => {
-      traceRender("appendChild:component", () => printChild(child));
-      if (child.component === Indent && state.newline) {
-        node.push(indentState.indent);
-      }
-      const componentRoot: RenderTextTree = [];
-      pushStack(child.component, child.props);
-      renderWorker(componentRoot, untrack(child), state);
-      popStack();
-      node.push(componentRoot);
-      traceRender("appendChild:component-done", () => printChild(child));
-    });
-  } else if (typeof child === "function") {
-    traceRender("appendChild:memo", () => child.toString());
-    const index = node.length;
-    effect((prev: any) => {
-      traceRender("memoEffect:run", () => "");
-      let res = child();
-      while (typeof res === "function" && !isComponentCreator(res)) {
-        res = res();
-      }
-      const newNodes: RenderTextTree = [];
-      renderWorker(newNodes, res, state);
-      //node.splice(index, prev ? prev.length : 0, ...newNodes);
-      node[index] = newNodes;
-      return newNodes;
-    });
-    traceRender("appendChild:memo-done", () => "");
-=======
->>>>>>> c01d575e
   } else {
     const cache = getElementCache();
     if (cache.has(child as any)) {
