--- conflicted
+++ resolved
@@ -1,4 +1,11 @@
-import { Block, Children, MemberDeclaration, Refkey } from "@alloy-js/core";
+import {
+  Block,
+  Children,
+  MemberDeclaration,
+  refkey,
+  Refkey,
+  Scope,
+} from "@alloy-js/core";
 import {
   AccessModifiers,
   computeModifiersPrefix,
@@ -6,13 +13,6 @@
   makeModifiers,
 } from "../../modifiers.js";
 import { useCSharpNamePolicy } from "../../name-policy.js";
-<<<<<<< HEAD
-import { MethodSymbol } from "../../symbols/method.js";
-import { useNamedTypeScope } from "../../symbols/named-type.js";
-import { ParameterProps, Parameters } from "../Parameters.jsx";
-import { DocWhen } from "../doc/comment.jsx";
-import { MethodScope } from "../method-scope.jsx";
-=======
 import { CSharpOutputSymbol } from "../../symbols/csharp-output-symbol.js";
 import { CSharpMemberScope, useCSharpScope } from "../../symbols/scopes.js";
 import { AttributeList, AttributesProp } from "../attributes/attributes.jsx";
@@ -21,7 +21,6 @@
 import { TypeParameterConstraints } from "../type-parameters/type-parameter-constraints.jsx";
 import { TypeParameterProps } from "../type-parameters/type-parameter.jsx";
 import { TypeParameters } from "../type-parameters/type-parameters.jsx";
->>>>>>> fb06b371
 
 /** Method modifiers. Can only be one. */
 export interface InterfaceMethodModifiers {
@@ -78,16 +77,21 @@
 // a C# interface method
 export function InterfaceMethod(props: InterfaceMethodProps) {
   const name = useCSharpNamePolicy().getName(props.name, "class-method");
-  const ownerSymbol = useNamedTypeScope();
-
-  if (ownerSymbol.typeKind !== "interface") {
+  const scope = useCSharpScope();
+  if (scope.kind !== "member" || scope.name !== "interface-decl") {
     throw new Error(
       "can't define an interface method outside of an interface scope",
     );
   }
 
-  const methodSymbol = new MethodSymbol(name, ownerSymbol.members, "method", {
-    refkeys: props.refkey,
+  const methodSymbol = new CSharpOutputSymbol(name, {
+    scope,
+    refkeys: props.refkey ?? refkey(props.name),
+  });
+
+  // scope for method declaration
+  const methodScope = new CSharpMemberScope("method-decl", {
+    owner: methodSymbol,
   });
 
   const modifiers = computeModifiersPrefix([
@@ -97,7 +101,7 @@
   // note that scope wraps the method decl so that the params get the correct scope
   return (
     <MemberDeclaration symbol={methodSymbol}>
-      <MethodScope>
+      <Scope value={methodScope}>
         <DocWhen doc={props.doc} />
         <AttributeList attributes={props.attributes} endline />
         {modifiers}
@@ -112,7 +116,7 @@
         {props.children ?
           <Block newline>{props.children}</Block>
         : ";"}
-      </MethodScope>
+      </Scope>
     </MemberDeclaration>
   );
 }