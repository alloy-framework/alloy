--- conflicted
+++ resolved
@@ -3,7 +3,9 @@
   Children,
   List,
   MemberDeclaration,
+  refkey,
   Refkey,
+  Scope,
 } from "@alloy-js/core";
 import {
   AccessModifiers,
@@ -12,14 +14,9 @@
   makeModifiers,
 } from "../../modifiers.js";
 import { useCSharpNamePolicy } from "../../name-policy.js";
-<<<<<<< HEAD
-import { CSharpSymbol } from "../../symbols/csharp.js";
-import { useNamedTypeScope } from "../../symbols/named-type.js";
-=======
 import { CSharpOutputSymbol } from "../../symbols/csharp-output-symbol.js";
 import { CSharpMemberScope, useCSharpScope } from "../../symbols/scopes.js";
 import { AttributeList, AttributesProp } from "../attributes/attributes.jsx";
->>>>>>> fb06b371
 import { DocWhen } from "../doc/comment.jsx";
 
 /** Method modifiers. Can only be one. */
@@ -88,16 +85,21 @@
  */
 export function InterfaceProperty(props: InterfacePropertyProps) {
   const name = useCSharpNamePolicy().getName(props.name, "class-property");
-  const scope = useNamedTypeScope();
-
-  if (scope.typeKind !== "interface") {
+  const scope = useCSharpScope();
+  if (scope.kind !== "member" || scope.name !== "interface-decl") {
     throw new Error(
       "can't define an interface method outside of an interface scope",
     );
   }
 
-  const propertySymbol = new CSharpSymbol(name, scope.members, {
-    refkeys: props.refkey,
+  const propertySymbol = new CSharpOutputSymbol(name, {
+    scope,
+    refkeys: props.refkey ?? refkey(props.name),
+  });
+
+  // scope for property declaration
+  const propertyScope = new CSharpMemberScope("property-decl", {
+    owner: propertySymbol,
   });
 
   const modifiers = computeModifiersPrefix([
@@ -107,17 +109,6 @@
   // note that scope wraps the method decl so that the params get the correct scope
   return (
     <MemberDeclaration symbol={propertySymbol}>
-<<<<<<< HEAD
-      <DocWhen doc={props.doc} />
-      {modifiers}
-      {props.type} {name}{" "}
-      <Block newline inline>
-        <List joiner=" ">
-          {props.get && "get;"}
-          {props.set && "set;"}
-        </List>
-      </Block>
-=======
       <Scope value={propertyScope}>
         <DocWhen doc={props.doc} />
         <AttributeList attributes={props.attributes} endline />
@@ -131,7 +122,6 @@
           </List>
         </Block>
       </Scope>
->>>>>>> fb06b371
     </MemberDeclaration>
   );
 }