--- conflicted
+++ resolved
@@ -1,13 +1,8 @@
 import { Children, code } from "@alloy-js/core";
 import { collectArguments } from "../arguments.js";
-<<<<<<< HEAD
 import { Variable } from "./Variable.js";
 import { ObjectModifiers } from "../object-modifiers.js";
-=======
-import { AccessModifier, ObjectModifiers } from "../object-modifiers.js";
 import { DeclarationProps } from "./Declaration.js";
-import { Variable } from "./Variable.js";
->>>>>>> 61003b27
 
 export interface ObjectDeclarationProps
   extends DeclarationProps,
