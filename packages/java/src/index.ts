--- conflicted
+++ resolved
@@ -1,7 +1,3 @@
-<<<<<<< HEAD
-export * from "./components/index.js";
-=======
 export * from "./components/index.js";
 export * from './name-policy.js';
-export * from './access-modifier.js'
->>>>>>> e8e59f59
+export * from './access-modifier.js'