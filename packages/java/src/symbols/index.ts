export * from "./java-output-symbol.js";
export * from "./java-project-scope.js";
export * from "./reference.js";
<<<<<<< HEAD
export * from "./java-project-scope.js";
export * from "./java-output-symbol.js";
export * from "./java-enum-scope.js";
=======
export * from "./scopes.js";
>>>>>>> 61003b27
<|MERGE_RESOLUTION|>--- conflicted
+++ resolved
@@ -1,10 +1,6 @@
 export * from "./java-output-symbol.js";
 export * from "./java-project-scope.js";
 export * from "./reference.js";
-<<<<<<< HEAD
 export * from "./java-project-scope.js";
 export * from "./java-output-symbol.js";
-export * from "./java-enum-scope.js";
-=======
-export * from "./scopes.js";
->>>>>>> 61003b27
+export * from "./java-enum-scope.js";