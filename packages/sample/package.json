--- conflicted
+++ resolved
@@ -16,14 +16,9 @@
   "author": "brian.terlson@microsoft.com",
   "license": "ISC",
   "dependencies": {
-<<<<<<< HEAD
-    "@alloy-js/core": "workspace:*",
-    "@alloy-js/typescript": "workspace:*",
-    "@alloy-js/java": "workspace:*"
-=======
     "@alloy-js/core": "workspace:~",
     "@alloy-js/typescript": "workspace:~"
->>>>>>> d6298ab1
+    "@alloy-js/java": "workspace:*"
   },
   "devDependencies": {
     "@babel/cli": "catalog:",
