import * as ay from "@alloy-js/core";
import { code, refkey } from "@alloy-js/core";
import * as jv from "@alloy-js/java";
<<<<<<< HEAD
import { createJavaNamePolicy, createLibrary, javaUtil } from "@alloy-js/java";
=======
import { createJavaNamePolicy, javaUtil } from "@alloy-js/java";
>>>>>>> 61003b27
import { writeOutput } from "./write-output.js";

const res = ay.render(
  <ay.Output namePolicy={createJavaNamePolicy()} externals={[javaUtil]}>
    <jv.ProjectDirectory name="test" mavenProjectConfig={{
      groupId: "me.example",
      artifactId: "test",
      version: "1.0.0",
      javaVersion: 8,
    }}>
      <jv.PackageDirectory package="me.example.code">
        <jv.PackageDirectory package="enums">
          <jv.SourceFile path="AnimalType.java">
            <jv.Enum public name="AnimalType">

              <jv.EnumMember name="DOG" />
              <jv.EnumMember name="Cat" />

            </jv.Enum>
          </jv.SourceFile>
        </jv.PackageDirectory>
        <jv.PackageDirectory package="types">
          <jv.SourceFile path="Animal.java">
            <jv.Class public abstract name="Animal">

              <jv.Method public abstract name="makeSound" return="String" />

              <jv.Method public abstract name="type" return={ay.refkey("AnimalType")} />

            </jv.Class>
          </jv.SourceFile>
        </jv.PackageDirectory>


        <jv.SourceFile path="Cat.java">
          <jv.Class public name="Cat" extends={ay.refkey("Animal")}>

            <jv.Constructor public />

            <jv.Annotation type="Override" />
            <jv.Method public name="makeSound" return="String">
              return "Meow";
            </jv.Method>

            <jv.Method public name="type" return={ay.refkey("AnimalType")}>
              return {ay.refkey("AnimalType")}.CAT;
            </jv.Method>

          </jv.Class>
        </jv.SourceFile>

        <jv.SourceFile path="Dog.java">
          <jv.Class public name="Dog" extends={ay.refkey("Animal")}>

            <jv.Constructor public />

            <jv.Annotation type="Override" />
            <jv.Method public name="makeSound" return="String">
              return "Woof";
            </jv.Method>

            <jv.Method public name="type" return={ay.refkey("AnimalType")}>
              return {ay.refkey("AnimalType")}.DOG;
            </jv.Method>

          </jv.Class>
        </jv.SourceFile>

        <jv.SourceFile path="Main.java">
          <jv.Class public name="Main">
            <jv.Constructor public />

            <jv.Method public static name="main" parameters={{ args: "String[]"}}>
              {code`
                ${javaUtil.List}${<jv.Generics types={[refkey("Animal")]} />} animals = new ${javaUtil.ArrayList}${<jv.Generics />}();
                
                animals.add(new ${refkey("Cat")}());
              `}
            </jv.Method>
          </jv.Class>
        </jv.SourceFile>
      </jv.PackageDirectory>
    </jv.ProjectDirectory>
  </ay.Output>,
);

await writeOutput(res, "./sample-output", true);<|MERGE_RESOLUTION|>--- conflicted
+++ resolved
@@ -1,11 +1,7 @@
 import * as ay from "@alloy-js/core";
 import { code, refkey } from "@alloy-js/core";
 import * as jv from "@alloy-js/java";
-<<<<<<< HEAD
 import { createJavaNamePolicy, createLibrary, javaUtil } from "@alloy-js/java";
-=======
-import { createJavaNamePolicy, javaUtil } from "@alloy-js/java";
->>>>>>> 61003b27
 import { writeOutput } from "./write-output.js";
 
 const res = ay.render(
