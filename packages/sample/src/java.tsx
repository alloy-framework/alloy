import * as ay from "@alloy-js/core";
import {code} from "@alloy-js/core";
import * as jv from "@alloy-js/java";
import {AccessModifier, ClassModifier, createJavaNamePolicy, FieldModifier, Interface} from "@alloy-js/java";
import {writeOutput} from "./write-output.js";

const res = ay.render(
  <ay.Output namePolicy={createJavaNamePolicy()}>
<<<<<<< HEAD
    <jv.ProjectDirectory groupId='me.example' artifactId='test' version='1.0.0'>

      <jv.PackageDirectory package="me.example.code">
        <jv.SourceFile path="Main.java">
          <jv.ClassDeclaration name="Main" accessModifier={AccessModifier.PUBLIC} classModifiers={[ClassModifier.ABSTRACT]} implementsInterface={"IPerson"}>
            <jv.Method accessModifier={AccessModifier.PUBLIC} isStatic={true} returnType={"void"} methodName={"main"}
                       parameters={{"String[]": "args"}}>
              <jv.ObjectDeclaration name={"Person"} variableName={"person"} constructorArgs={["Tom", 27]}/>
              {code`
                person.displayInfo();
              `}
            </jv.Method>
          </jv.ClassDeclaration>
        </jv.SourceFile>
        <jv.SourceFile path={"IPerson.java"}>
          <Interface isPackagePrivate={false} name={"IPerson"}></Interface>
        </jv.SourceFile>
      </jv.PackageDirectory>

      <jv.PackageDirectory package={"me.example.code.models"}>
        <jv.SourceFile path={"Person.java"}>
          <jv.ClassDeclaration name={"Person"} accessModifier={AccessModifier.PUBLIC}>
            <jv.Variable name={"name"} type={"String"} fieldModifiers={[FieldModifier.STATIC]} accessModifier={AccessModifier.PRIVATE}></jv.Variable>
            <jv.Variable name={"age"} type={"int"} accessModifier={AccessModifier.PRIVATE}></jv.Variable>
            <jv.ClassConstructor accessModifier={AccessModifier.PUBLIC} className={"Person"}
                                 parameters={{"String" : "name", "int" : "age"}}>
              {code`
                this.name = name;
                this.age = age;
              `}
            </jv.ClassConstructor>
            <jv.Method accessModifier={AccessModifier.PUBLIC} methodName={"displayInfo"} isStatic={false}
                       returnType={"void"}>
              {code`
                System.out.println("Name: " + name + ", Age: " + age);
              `}
            </jv.Method>
          </jv.ClassDeclaration>
=======
    <jv.ProjectDirectory groupId="me.example" artifactId="test" version="1.0.0">
      <jv.PackageDirectory package="me.example.code">
        <jv.SourceFile path="Main.java">
          {code`
            public class Main {
              public static void main(String[] args) {
                System.out.println("Hello, World!");
                ${<jv.Reference refkey={ay.refkey("Model")} />} myModel = new ${<jv.Reference refkey={ay.refkey("Model")} />}();
              }
            }
          `}
>>>>>>> a1bc1319
        </jv.SourceFile>
        <jv.Declaration name="Model" accessModifier={AccessModifier.PUBLIC}>
          <jv.SourceFile path="Model.java">
            {code`
              public class Model {
                
                public String myName = "Test";
                
              }
            `}
          </jv.SourceFile>
        </jv.Declaration>
      </jv.PackageDirectory>

    </jv.ProjectDirectory>
  </ay.Output>
);

// printOutput(res);
writeOutput(res, "./sample-output", true);

function printOutput(dir: ay.OutputDirectory, level = 1) {
  console.log(`${"#".repeat(level)} Directory ${dir.path}`);

  for (const item of dir.contents) {
    if (item.kind === "directory") {
      printOutput(item, level + 1);
    } else {
      console.log(
          `\n${"#".repeat(level + 1)} ${item.path} (${item.filetype})\n`
      );
      console.log(item.contents);
    }
  }
}<|MERGE_RESOLUTION|>--- conflicted
+++ resolved
@@ -1,51 +1,11 @@
 import * as ay from "@alloy-js/core";
-import {code} from "@alloy-js/core";
 import * as jv from "@alloy-js/java";
-import {AccessModifier, ClassModifier, createJavaNamePolicy, FieldModifier, Interface} from "@alloy-js/java";
-import {writeOutput} from "./write-output.js";
+import { writeOutput } from "./write-output.js";
+import { createJavaNamePolicy, AccessModifier } from "@alloy-js/java";
+import { code } from "@alloy-js/core";
 
 const res = ay.render(
   <ay.Output namePolicy={createJavaNamePolicy()}>
-<<<<<<< HEAD
-    <jv.ProjectDirectory groupId='me.example' artifactId='test' version='1.0.0'>
-
-      <jv.PackageDirectory package="me.example.code">
-        <jv.SourceFile path="Main.java">
-          <jv.ClassDeclaration name="Main" accessModifier={AccessModifier.PUBLIC} classModifiers={[ClassModifier.ABSTRACT]} implementsInterface={"IPerson"}>
-            <jv.Method accessModifier={AccessModifier.PUBLIC} isStatic={true} returnType={"void"} methodName={"main"}
-                       parameters={{"String[]": "args"}}>
-              <jv.ObjectDeclaration name={"Person"} variableName={"person"} constructorArgs={["Tom", 27]}/>
-              {code`
-                person.displayInfo();
-              `}
-            </jv.Method>
-          </jv.ClassDeclaration>
-        </jv.SourceFile>
-        <jv.SourceFile path={"IPerson.java"}>
-          <Interface isPackagePrivate={false} name={"IPerson"}></Interface>
-        </jv.SourceFile>
-      </jv.PackageDirectory>
-
-      <jv.PackageDirectory package={"me.example.code.models"}>
-        <jv.SourceFile path={"Person.java"}>
-          <jv.ClassDeclaration name={"Person"} accessModifier={AccessModifier.PUBLIC}>
-            <jv.Variable name={"name"} type={"String"} fieldModifiers={[FieldModifier.STATIC]} accessModifier={AccessModifier.PRIVATE}></jv.Variable>
-            <jv.Variable name={"age"} type={"int"} accessModifier={AccessModifier.PRIVATE}></jv.Variable>
-            <jv.ClassConstructor accessModifier={AccessModifier.PUBLIC} className={"Person"}
-                                 parameters={{"String" : "name", "int" : "age"}}>
-              {code`
-                this.name = name;
-                this.age = age;
-              `}
-            </jv.ClassConstructor>
-            <jv.Method accessModifier={AccessModifier.PUBLIC} methodName={"displayInfo"} isStatic={false}
-                       returnType={"void"}>
-              {code`
-                System.out.println("Name: " + name + ", Age: " + age);
-              `}
-            </jv.Method>
-          </jv.ClassDeclaration>
-=======
     <jv.ProjectDirectory groupId="me.example" artifactId="test" version="1.0.0">
       <jv.PackageDirectory package="me.example.code">
         <jv.SourceFile path="Main.java">
@@ -57,7 +17,6 @@
               }
             }
           `}
->>>>>>> a1bc1319
         </jv.SourceFile>
         <jv.Declaration name="Model" accessModifier={AccessModifier.PUBLIC}>
           <jv.SourceFile path="Model.java">
@@ -71,7 +30,6 @@
           </jv.SourceFile>
         </jv.Declaration>
       </jv.PackageDirectory>
-
     </jv.ProjectDirectory>
   </ay.Output>
 );
@@ -87,7 +45,7 @@
       printOutput(item, level + 1);
     } else {
       console.log(
-          `\n${"#".repeat(level + 1)} ${item.path} (${item.filetype})\n`
+        `\n${"#".repeat(level + 1)} ${item.path} (${item.filetype})\n`
       );
       console.log(item.contents);
     }
