<<<<<<< HEAD
import * as ay from "@alloy-js/core";
import { mkdir, writeFile } from "node:fs/promises";
import { dirname, join } from "node:path";
=======
import { dirname, join } from "node:path";
import { mkdir, rm, rmdir, writeFile } from "node:fs/promises";
import * as ay from "@alloy-js/core";
import { exists } from "node:fs";
import * as fs from "node:fs";

export async function writeOutput(
  dir: ay.OutputDirectory,
  rootDir: string,
  clean: boolean = false,
) {
  if (clean && fs.existsSync(rootDir)) await rm(rootDir, { recursive: true });
>>>>>>> c7857f69

  for (const item of dir.contents) {
    if (item.kind === "file") {
      const targetLocation = join(rootDir, item.path);
      await mkdir(dirname(targetLocation), { recursive: true });
      await writeFile(targetLocation, item.contents);
    } else {
      await writeOutput(item, rootDir);
    }
  }
}<|MERGE_RESOLUTION|>--- conflicted
+++ resolved
@@ -1,8 +1,3 @@
-<<<<<<< HEAD
-import * as ay from "@alloy-js/core";
-import { mkdir, writeFile } from "node:fs/promises";
-import { dirname, join } from "node:path";
-=======
 import { dirname, join } from "node:path";
 import { mkdir, rm, rmdir, writeFile } from "node:fs/promises";
 import * as ay from "@alloy-js/core";
@@ -15,7 +10,6 @@
   clean: boolean = false,
 ) {
   if (clean && fs.existsSync(rootDir)) await rm(rootDir, { recursive: true });
->>>>>>> c7857f69
 
   for (const item of dir.contents) {
     if (item.kind === "file") {
