--- conflicted
+++ resolved
@@ -16,12 +16,8 @@
     "build-src": "babel src -d dist/src --extensions .ts,.tsx",
     "build-tsc": "tsc -p .",
     "build": "npm run build-src && npm run build-tsc",
-<<<<<<< HEAD
-    "watch-src": "babel src -d dist/src --extensions .ts,.tsx --watch",
-=======
     "clean": "rimraf dist/ .temp/",
     "watch-src": "babel src -d dist/src --extensions '.ts,.tsx' --watch",
->>>>>>> d6298ab1
     "watch-tsc": "tsc -p . --watch",
     "watch": "concurrently --kill-others \"npm run watch-src\" \"npm run watch-tsc\"",
     "test": "vitest run"
