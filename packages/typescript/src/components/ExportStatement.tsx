import { dirname, relative } from "pathe";
<<<<<<< HEAD
import { TSModuleScope, TSOutputSymbol } from "../symbols.js";
=======
import { TSModuleScope, TSOutputSymbol } from "../symbols/index.js";
import { useSourceFile } from "./SourceFile.js";
>>>>>>> c7857f69
import { modulePath } from "../utils.js";
import { useSourceFile } from "./SourceFile.js";

export interface ExportStatementProps {
  star?: boolean;
  from?: TSModuleScope;
}

export function ExportStatement(props: ExportStatementProps) {
  if (props.star) {
    const module = useSourceFile();
    for (const symbol of props.from!.symbols.values()) {
      module.scope.exportedSymbols.set(symbol.refkey, symbol as TSOutputSymbol);
    }
    return <>export * from "{modulePath(relative(dirname(module.scope.name), props.from!.name))}";</>;
  }

  return "";
}<|MERGE_RESOLUTION|>--- conflicted
+++ resolved
@@ -1,10 +1,6 @@
 import { dirname, relative } from "pathe";
-<<<<<<< HEAD
-import { TSModuleScope, TSOutputSymbol } from "../symbols.js";
-=======
 import { TSModuleScope, TSOutputSymbol } from "../symbols/index.js";
 import { useSourceFile } from "./SourceFile.js";
->>>>>>> c7857f69
 import { modulePath } from "../utils.js";
 import { useSourceFile } from "./SourceFile.js";
 
