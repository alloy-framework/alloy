import {
  Children,
  createContext,
  Ref,
  Scope,
  shallowRef,
  SourceDirectory,
  SourceDirectoryContext,
  useBinder,
  useContext,
  useScope,
} from "@alloy-js/core";
import { join } from "pathe";
import { createTSPackageScope, TSPackageScope } from "../symbols.js";
import { modulePath } from "../utils.js";
import {
  ExportPath,
  PackageExports,
  PackageJsonFile,
  PackageJsonFileProps,
} from "./PackageJson.js";
<<<<<<< HEAD
=======
import { modulePath } from "../utils.js";
import { join } from "pathe";
import {
  createTSPackageScope,
  TSModuleScope,
  TSPackageScope,
} from "../symbols/index.js";
>>>>>>> c7857f69
import { TSConfigJson } from "./TsConfigJson.js";

export interface PackageDirectoryProps extends PackageJsonFileProps {
  dependencies?: Record<string, string>;
  exports?: PackageExports | ExportPath;
  tsConfig?: { outDir?: string };
  children?: Children;
}

export const PackageContext = createContext<PackageContext>();

export function usePackage() {
  const ctx = useContext(PackageContext);
  return ctx;
}

export interface PackageContext {
  scope: TSPackageScope;

  /**
   * A ref for a function that maps a ts file to a JS file.
   */
  outFileMapper: Ref<(path: string) => string>;
}

export function PackageDirectory(props: PackageDirectoryProps) {
  const packageContext = createPackageContext(
    props.name,
    props.version,
    props.path,
  );

  if (props.exports) {
    if (typeof props.exports === "string") {
      packageContext.scope.addRawExport(".", props.exports);
    } else {
      for (const ex of Object.entries(props.exports)) {
        packageContext.scope.addRawExport(ex[0], ex[1]);
      }
    }
  }

  if (props.dependencies) {
    for (const dep of Object.entries(props.dependencies)) {
      packageContext.scope.addRawDependency(dep[0], dep[1]);
    }
  }

  return <SourceDirectory path={props.path}>
    <PackageContext.Provider value={packageContext}>
      <Scope value={packageContext.scope}>
        <PackageJsonFile {...props} />
        <TSConfigJson {... props.tsConfig} />
        {props.children}
      </Scope>
    </PackageContext.Provider>
  </SourceDirectory>;
}

function createPackageContext(
  name: string,
  version: string,
  path: string,
): PackageContext {
  const parentDir = useContext(SourceDirectoryContext);
  // todo: this can probably just use context.
  const fullPath = parentDir ? join(parentDir.path, path) : path;

  const scope = createTSPackageScope(
    useBinder(),
    useScope(),
    name,
    version,
    fullPath,
  );

  return {
    scope,
    outFileMapper: shallowRef((path: string) => modulePath(path)),
  };
}<|MERGE_RESOLUTION|>--- conflicted
+++ resolved
@@ -19,8 +19,6 @@
   PackageJsonFile,
   PackageJsonFileProps,
 } from "./PackageJson.js";
-<<<<<<< HEAD
-=======
 import { modulePath } from "../utils.js";
 import { join } from "pathe";
 import {
@@ -28,7 +26,6 @@
   TSModuleScope,
   TSPackageScope,
 } from "../symbols/index.js";
->>>>>>> c7857f69
 import { TSConfigJson } from "./TsConfigJson.js";
 
 export interface PackageDirectoryProps extends PackageJsonFileProps {
