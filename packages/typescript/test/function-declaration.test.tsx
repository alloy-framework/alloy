<<<<<<< HEAD
import { d } from "@alloy-js/core/testing";
import { expect, it } from "vitest";
import { FunctionDeclaration } from "../src/index.js";
=======
import { Props, refkey } from "@alloy-js/core";
import { d } from "@alloy-js/core/testing";
import { describe, expect, it } from "vitest";
import { FunctionDeclaration, VarDeclaration } from "../src/index.js";
>>>>>>> c7857f69
import { toSourceText } from "./utils.js";

it("works", () => {
  expect(toSourceText(<FunctionDeclaration name="foo" />)).toBe(d`
      function foo() {
        
      }
    `);
});

it("can be exported", () => {
  expect(toSourceText(<FunctionDeclaration export name="foo" />)).toBe(d`
      export function foo() {
        
      }
    `);
});

it("can be a default export", () => {
  expect(toSourceText(<FunctionDeclaration export default name="foo" />))
    .toBe(d`
      export default function foo() {
        
      }
    `);
});

it("can be a default export", () => {
  expect(toSourceText(<FunctionDeclaration export default name="foo" />))
    .toBe(d`
      export default function foo() {
        
      }
    `);
});

it("can be an async function", () => {
  expect(toSourceText(<FunctionDeclaration async export name="foo" />)).toBe(d`
    export async function foo() {
      
    }
  `);
});

it("can be an async function with returnType", () => {
  expect(
    toSourceText(
      <FunctionDeclaration async export name="foo" returnType="Foo"/>,
    ),
  ).toBe(d`
    export async function foo(): Promise<Foo> {
      
    }
  `);
});

it("can be an async function with returnType element", () => {
  function Foo(_props?: Props) {
    return <>Foo</>;
  }
  expect(
    toSourceText(
      <FunctionDeclaration async export name="foo" returnType={<Foo />}/>,
    ),
  ).toBe(d`
    export async function foo(): Promise<Foo> {
      
    }
  `);
});

it("supports parameters by element", () => {
  const decl =
    <FunctionDeclaration name="foo">
    return a + b;
    <FunctionDeclaration.Parameters>a, b</FunctionDeclaration.Parameters>
  </FunctionDeclaration>;

  // there is an extra line break here because the return statement ends in a
  // line break, which is not significant but we don't know that at transform
  // time. Ideally the renderer would take care of this - I think it's the same
  // problem as handling removal of linebreaks when the only contents of a line
  // are something undefined, e.g. how
  //
  // <>a
  // {undefined}
  // b</>
  //
  // should render to
  //
  // a
  // b
  //
  // so in principle this can be fixed later.
  expect(toSourceText(decl)).toBe(d`
    function foo(a, b) {
      return a + b;
  
    }
  `);
});

describe("symbols", () => {
  it("creates a nested scope", () => {
    const innerRefkey = refkey();
    const outerRefkey = refkey();
    const decl =
      <>
        <FunctionDeclaration name="foo">
          {innerRefkey}
          <VarDeclaration name="refme" refkey={innerRefkey}>1</VarDeclaration>
        </FunctionDeclaration>;
        <VarDeclaration name="refme" refkey={outerRefkey}>2</VarDeclaration>
        {outerRefkey}
      </>;
    expect(toSourceText(decl)).toBe(d`
      function foo() {
        refme
        const refme = 1;
      };
      const refme = 2;
      refme
    `);
  });

  it("throws an error when trying to access a symbol in a nested function scope", () => {
    const innerRefkey = refkey();
    const decl =
      <>
        <FunctionDeclaration name="foo">
          <VarDeclaration name="refme" refkey={innerRefkey}>1</VarDeclaration>
        </FunctionDeclaration>;
        {innerRefkey}
      </>;
    expect(() => toSourceText(decl)).toThrow(/Cannot reference a symbol/);
  });

  it("creates symbols for parameters", () => {
    const rk = refkey();

    const decl =
      <>
        <FunctionDeclaration name="foo" parameters={{sym: { type: "any", refkey: rk }}}>
          <FunctionDeclaration name="bar">
            {rk}
          </FunctionDeclaration>
        </FunctionDeclaration>
      </>;

    expect(toSourceText(decl)).toBe(d`
      function foo(sym: any) {
        function bar() {
          sym
        }
      }
    `);
  });

  it("creates symbols for parameters and addresses conflicts", () => {
    const decl =
      <>
        <FunctionDeclaration name="foo" parameters={{conflict: "any"}}>
          <VarDeclaration name="conflict">1</VarDeclaration>
        </FunctionDeclaration>
      </>;

    expect(toSourceText(decl)).toBe(d`
      function foo(conflict: any) {
        const conflict_2 = 1;
      }
    `);
  });
});<|MERGE_RESOLUTION|>--- conflicted
+++ resolved
@@ -1,13 +1,7 @@
-<<<<<<< HEAD
-import { d } from "@alloy-js/core/testing";
-import { expect, it } from "vitest";
-import { FunctionDeclaration } from "../src/index.js";
-=======
 import { Props, refkey } from "@alloy-js/core";
 import { d } from "@alloy-js/core/testing";
 import { describe, expect, it } from "vitest";
 import { FunctionDeclaration, VarDeclaration } from "../src/index.js";
->>>>>>> c7857f69
 import { toSourceText } from "./utils.js";
 
 it("works", () => {
