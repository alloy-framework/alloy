<<<<<<< HEAD
import { mapJoin, reactive, renderTree } from "@alloy-js/core";
=======
import {
  render,
  Output,
  mapJoin,
  reactive,
  renderTree,
  effect,
  memo,
  ref,
  refkey,
} from "@alloy-js/core";
import { describe, expect, it } from "vitest";
>>>>>>> c7857f69
import "@alloy-js/core/testing";
import { expect, it } from "vitest";

import { d, renderToString } from "@alloy-js/core/testing";
<<<<<<< HEAD
import * as ts from "../src/index.js";
=======
import { assertFileContents } from "./utils.jsx";
>>>>>>> c7857f69

it("renders an object", () => {
  expect(<ts.ObjectExpression />).toRenderTo("{}");
});

it("renders an object with properties", () => {
  expect(
    <ts.ObjectExpression>
      <ts.ObjectProperty name="foo" value="1" />,
      <ts.ObjectProperty name="bar" value="2" />
    </ts.ObjectExpression>,
  ).toRenderTo(`
    {
      foo: 1,
      bar: 2
    }
  `);
});

it("renders an object with properties, mapped", () => {
  const propValues = new Map([
    ["foo", "1"],
    ["bar", "2"],
  ]);
  const props = mapJoin(
    propValues,
    (name, value) => {
      return <ts.ObjectProperty name={name} value={value} />;
    },
    { joiner: ",\n" },
  );

  expect(<ts.ObjectExpression>
      {props}
    </ts.ObjectExpression>)
    .toRenderTo(`
    {
      foo: 1,
      bar: 2
    }
  `);
});

it("is reactive", () => {
  const jsValue = reactive(new Map());
  jsValue.set("hi", 1);

  const tree = renderTree(<ts.ObjectExpression jsValue={jsValue} />);

  expect(renderToString(tree)).toEqual(d`
    {
      hi: 1
    }
  `);

  jsValue.set("bye", 2);

  expect(renderToString(tree)).toEqual(d`
    {
      hi: 1,
      bye: 2
    }
  `);
});

it("renders objects with arrays", () => {
  const jsValue = {
    a: [1, 2],
  };

  expect(<ts.ObjectExpression jsValue={jsValue} />).toRenderTo(`
    {
      a: [
        1,
        2
      ]
    }
  `);
});

it("renders complex objects", () => {
  const jsValue = {
    a: 1,
    b: "hello",
    c: true,
    d: {
      prop: [1, 2, 3],
    },
  };

  expect(<ts.ObjectExpression jsValue={jsValue} />).toRenderTo(`
    {
      a: 1,
      b: "hello",
      c: true,
      d: {
        prop: [
          1,
          2,
          3
        ]
      }
    }
  `);
});

it("renders falsy values", () => {
  const jsValue = {
    a: 0,
    b: "",
    c: false,
    d: null,
    e: undefined,
  };

  expect(<ts.ObjectExpression jsValue={jsValue} />).toRenderTo(`
    {
      a: 0,
      b: "",
      c: false,
      d: null,
      e: undefined
    }
  `);
});

it("allows embedding things with functions", () => {
  function Foo() {
    return <>
      a
      b
    </>;
  }
  const jsValue = {
    a: () => "hello",
    b: () => <Foo />,
  };

  expect(<ts.ObjectExpression jsValue={jsValue} />).toRenderTo(`
    {
      a: hello,
      b: a
      b
    }
  `);
});

describe("symbols", () => {
  it("can reference members", () => {
    const innerRefkey = refkey();
    const outerRefkey = refkey();
    const decl =
      <Output>
        <ts.SourceFile path="foo.ts">
          <ts.VarDeclaration name="refme" refkey={outerRefkey}>
            <ts.ObjectExpression>
              <ts.ObjectProperty name="foo" refkey={innerRefkey} jsValue="hello" />
            </ts.ObjectExpression>
          </ts.VarDeclaration>
          {innerRefkey}
        </ts.SourceFile>
      </Output>;
    expect(decl).toRenderTo(`
      const refme = {
        foo: "hello"
      };
      refme.foo
    `);
  });

  it("can reference nested members", () => {
    const varRefkey = refkey();
    const fooRefkey = refkey();
    const barRefkey = refkey();
    const decl =
      <Output>
        <ts.SourceFile path="foo.ts">
          <ts.VarDeclaration name="refme" refkey={varRefkey}>
            <ts.ObjectExpression>
              <ts.ObjectProperty name="foo" refkey={fooRefkey}>
                <ts.ObjectExpression>
                  <ts.ObjectProperty name="bar" refkey={barRefkey}>
                    "hello";
                  </ts.ObjectProperty>
                </ts.ObjectExpression>
              </ts.ObjectProperty>
            </ts.ObjectExpression>
          </ts.VarDeclaration>
          {barRefkey}
        </ts.SourceFile>
      </Output>;
    expect(decl).toRenderTo(`
      const refme = {
        foo: {
          bar: "hello";
        }
      };
      refme.foo.bar
    `);
  });

  it("can reference nested members in other source files", () => {
    const varRefkey = refkey();
    const fooRefkey = refkey();
    const barRefkey = refkey();
    const decl =
      <Output>
        <ts.SourceFile path="foo.ts">
          <ts.VarDeclaration export name="refme" refkey={varRefkey}>
            <ts.ObjectExpression>
              <ts.ObjectProperty name="foo" refkey={fooRefkey}>
                <ts.ObjectExpression>
                  <ts.ObjectProperty name="bar" refkey={barRefkey}>
                    "hello";
                  </ts.ObjectProperty>
                </ts.ObjectExpression>
              </ts.ObjectProperty>
            </ts.ObjectExpression>
          </ts.VarDeclaration>
        </ts.SourceFile>

        <ts.SourceFile path="bar.ts">
          console.log({barRefkey});
        </ts.SourceFile>

      </Output>;
    expect(decl).toRenderTo(`
      export const refme = {
        foo: {
          bar: "hello";
        }
      };

      import { refme } from "./foo.js";

      console.log(refme.foo.bar);

    `);
  });

  it("can reference nested members in other packages", () => {
    const varRefkey = refkey();
    const fooRefkey = refkey();
    const barRefkey = refkey();
    const decl =
      <Output>
        <ts.PackageDirectory name="SourcePackage" path="sp" version="1.0.0">
          <ts.SourceFile export="." path="foo.ts">
            <ts.VarDeclaration export name="refme" refkey={varRefkey}>
              <ts.ObjectExpression>
                <ts.ObjectProperty name="foo" refkey={fooRefkey}>
                  <ts.ObjectExpression>
                    <ts.ObjectProperty name="bar" refkey={barRefkey}>
                      "hello";
                    </ts.ObjectProperty>
                  </ts.ObjectExpression>
                </ts.ObjectProperty>
              </ts.ObjectExpression>
            </ts.VarDeclaration>
          </ts.SourceFile>
        </ts.PackageDirectory>

        <ts.PackageDirectory name="DepPackage" path="dp" version="1.0.0">
          <ts.SourceFile path="bar.ts">
            console.log({barRefkey});
          </ts.SourceFile>
        </ts.PackageDirectory>
      </Output>;
    const res = render(decl);
    assertFileContents(res, {
      "dp/bar.ts": `
        import { refme } from "SourcePackage";

        console.log(refme.foo.bar);
      `,
    });
  });
});<|MERGE_RESOLUTION|>--- conflicted
+++ resolved
@@ -1,6 +1,3 @@
-<<<<<<< HEAD
-import { mapJoin, reactive, renderTree } from "@alloy-js/core";
-=======
 import {
   render,
   Output,
@@ -13,16 +10,11 @@
   refkey,
 } from "@alloy-js/core";
 import { describe, expect, it } from "vitest";
->>>>>>> c7857f69
 import "@alloy-js/core/testing";
 import { expect, it } from "vitest";
 
 import { d, renderToString } from "@alloy-js/core/testing";
-<<<<<<< HEAD
-import * as ts from "../src/index.js";
-=======
 import { assertFileContents } from "./utils.jsx";
->>>>>>> c7857f69
 
 it("renders an object", () => {
   expect(<ts.ObjectExpression />).toRenderTo("{}");
