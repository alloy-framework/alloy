lockfileVersion: '9.0'

settings:
  autoInstallPeers: true
  excludeLinksFromLockfile: false

catalogs:
  default:
    '@babel/cli':
      specifier: ^7.24.7
      version: 7.24.8
    '@babel/core':
      specifier: ^7.24.7
      version: 7.25.2
    '@babel/generator':
      specifier: ^7.25.0
      version: 7.25.0
    '@babel/helper-module-imports':
      specifier: 7.18.6
      version: 7.18.6
    '@babel/plugin-syntax-jsx':
      specifier: ^7.18.6
      version: 7.24.7
    '@babel/preset-typescript':
      specifier: ^7.24.7
      version: 7.24.7
    '@babel/types':
      specifier: ^7.20.7
      version: 7.25.2
    '@rollup/plugin-babel':
      specifier: ^6.0.4
      version: 6.0.4
    '@rollup/plugin-node-resolve':
      specifier: ^15.2.3
      version: 15.2.3
    '@rollup/plugin-typescript':
      specifier: ^11.1.6
      version: 11.1.6
    '@types/babel__core':
      specifier: ^7.20.5
      version: 7.20.5
    '@types/babel__generator':
      specifier: ^7.6.8
      version: 7.6.8
    '@types/babel__traverse':
      specifier: ^7.20.6
      version: 7.20.6
    '@types/node':
      specifier: ^20.14.12
      version: 20.14.15
    '@vue/reactivity':
      specifier: ^3.4.30
      version: 3.4.37
    babel-plugin-tester:
      specifier: ^11.0.4
      version: 11.0.4
    change-case:
      specifier: ^5.4.4
      version: 5.4.4
    concurrently:
      specifier: ^8.2.2
      version: 8.2.2
    html-entities:
      specifier: 2.3.3
      version: 2.3.3
    pathe:
      specifier: ^1.1.2
      version: 1.1.2
    prettier:
      specifier: ^3.3.3
      version: 3.3.3
    rimraf:
      specifier: ^6.0.1
      version: 6.0.1
    rollup:
      specifier: ^4.18.1
      version: 4.20.0
    typescript:
      specifier: ^5.5.4
      version: 5.5.4
    validate-html-nesting:
      specifier: ^1.2.1
      version: 1.2.2
    vitest:
      specifier: ^2.0.5
      version: 2.0.5

overrides:
  esbuild: '0.23'

importers:

  .:
    devDependencies:
      '@babel/preset-typescript':
        specifier: 'catalog:'
        version: 7.24.7(@babel/core@7.25.2)
      babel-preset-alloy:
        specifier: workspace:~
        version: link:packages/babel-preset-alloy
      concurrently:
        specifier: 'catalog:'
        version: 8.2.2
      prettier:
        specifier: 'catalog:'
        version: 3.3.3
      rimraf:
        specifier: 'catalog:'
        version: 6.0.1
      vitest:
        specifier: 'catalog:'
        version: 2.0.5(@types/node@22.2.0)

  packages/babel-plugin-alloy:
    dependencies:
      '@babel/core':
        specifier: ^7.24.7
        version: 7.25.2
      '@babel/generator':
        specifier: 'catalog:'
        version: 7.25.0
      '@babel/helper-module-imports':
        specifier: 'catalog:'
        version: 7.18.6
      '@babel/plugin-syntax-jsx':
        specifier: 'catalog:'
        version: 7.24.7(@babel/core@7.25.2)
      '@babel/types':
        specifier: 'catalog:'
        version: 7.25.2
    devDependencies:
      '@types/babel__core':
        specifier: 'catalog:'
        version: 7.20.5
      '@types/babel__generator':
        specifier: 'catalog:'
        version: 7.6.8
      '@types/babel__traverse':
        specifier: 'catalog:'
        version: 7.20.6
      babel-plugin-tester:
<<<<<<< HEAD
        specifier: ^11.0.4
        version: 11.0.4(@babel/core@7.24.7)
      typescript:
        specifier: ^5.5.2
        version: 5.5.2
=======
        specifier: 'catalog:'
        version: 11.0.4(@babel/core@7.25.2)
      typescript:
        specifier: 'catalog:'
        version: 5.5.4
>>>>>>> d6298ab1
      vitest:
        specifier: 'catalog:'
        version: 2.0.5(@types/node@22.2.0)

  packages/babel-plugin-jsx-dom-expressions:
    dependencies:
      '@babel/helper-module-imports':
        specifier: 'catalog:'
        version: 7.18.6
      '@babel/plugin-syntax-jsx':
        specifier: 'catalog:'
        version: 7.24.7(@babel/core@7.25.2)
      '@babel/types':
        specifier: 'catalog:'
        version: 7.25.2
      html-entities:
        specifier: 'catalog:'
        version: 2.3.3
      validate-html-nesting:
        specifier: 'catalog:'
        version: 1.2.2
    devDependencies:
      '@babel/core':
        specifier: 'catalog:'
        version: 7.25.2
      '@rollup/plugin-node-resolve':
        specifier: 'catalog:'
        version: 15.2.3(rollup@4.20.0)
      rollup:
        specifier: 'catalog:'
        version: 4.20.0

  packages/babel-preset-alloy:
    dependencies:
      '@alloy-js/babel-plugin-alloy':
        specifier: workspace:~
        version: link:../babel-plugin-alloy
      '@alloy-js/babel-plugin-jsx-dom-expressions':
        specifier: workspace:~
        version: link:../babel-plugin-jsx-dom-expressions

  packages/core:
    dependencies:
      '@babel/core':
        specifier: 'catalog:'
        version: 7.25.2
      '@babel/preset-typescript':
        specifier: 'catalog:'
        version: 7.24.7(@babel/core@7.25.2)
      '@vue/reactivity':
        specifier: 'catalog:'
        version: 3.4.37
      babel-preset-alloy:
        specifier: workspace:~
        version: link:../babel-preset-alloy
      pathe:
        specifier: 'catalog:'
        version: 1.1.2
    devDependencies:
      '@babel/cli':
        specifier: 'catalog:'
        version: 7.24.8(@babel/core@7.25.2)
      '@rollup/plugin-babel':
        specifier: 'catalog:'
        version: 6.0.4(@babel/core@7.25.2)(@types/babel__core@7.20.5)(rollup@4.20.0)
      '@rollup/plugin-typescript':
        specifier: 'catalog:'
        version: 11.1.6(rollup@4.20.0)(tslib@2.6.3)(typescript@5.5.4)
      concurrently:
        specifier: 'catalog:'
        version: 8.2.2
      typescript:
        specifier: 'catalog:'
        version: 5.5.4
      vitest:
        specifier: 'catalog:'
        version: 2.0.5(@types/node@22.2.0)

  packages/prettier-plugin-alloy:
    devDependencies:
      prettier:
        specifier: 'catalog:'
        version: 3.3.3
      typescript:
        specifier: 'catalog:'
        version: 5.5.4
      vitest:
        specifier: 'catalog:'
        version: 2.0.5(@types/node@22.2.0)

  packages/java:
    dependencies:
      '@alloy-js/core':
        specifier: workspace:*
        version: link:../core
      change-case:
        specifier: ^5.4.4
        version: 5.4.4
      pathe:
        specifier: ^1.1.2
        version: 1.1.2
    devDependencies:
      '@babel/cli':
        specifier: ^7.24.7
        version: 7.24.7(@babel/core@7.24.7)
      '@babel/preset-typescript':
        specifier: ^7.24.7
        version: 7.24.7(@babel/core@7.24.7)
      '@rollup/plugin-babel':
        specifier: ^6.0.4
        version: 6.0.4(@babel/core@7.24.7)(@types/babel__core@7.20.5)(rollup@4.18.1)
      '@rollup/plugin-typescript':
        specifier: ^11.1.6
        version: 11.1.6(rollup@4.18.1)(tslib@2.6.3)(typescript@5.5.2)
      babel-preset-alloy:
        specifier: workspace:*
        version: link:../babel-preset-alloy
      concurrently:
        specifier: ^8.2.2
        version: 8.2.2
      typescript:
        specifier: ^5.5.2
        version: 5.5.2
      vitest:
        specifier: ^1.6.0
        version: 1.6.0(@types/node@20.14.12)

  packages/sample:
    dependencies:
      '@alloy-js/core':
        specifier: workspace:~
        version: link:../core
      '@alloy-js/java':
        specifier: workspace:*
        version: link:../java
      '@alloy-js/typescript':
        specifier: workspace:~
        version: link:../typescript
    devDependencies:
      '@babel/cli':
        specifier: 'catalog:'
        version: 7.24.8(@babel/core@7.25.2)
      '@babel/preset-typescript':
        specifier: 'catalog:'
        version: 7.24.7(@babel/core@7.25.2)
      '@rollup/plugin-babel':
        specifier: 'catalog:'
        version: 6.0.4(@babel/core@7.25.2)(@types/babel__core@7.20.5)(rollup@4.20.0)
      '@rollup/plugin-typescript':
        specifier: 'catalog:'
        version: 11.1.6(rollup@4.20.0)(tslib@2.6.3)(typescript@5.5.4)
      '@types/node':
        specifier: 'catalog:'
        version: 20.14.15
      babel-preset-alloy:
        specifier: workspace:~
        version: link:../babel-preset-alloy
      concurrently:
        specifier: 'catalog:'
        version: 8.2.2
      typescript:
        specifier: 'catalog:'
        version: 5.5.4
      vitest:
        specifier: 'catalog:'
        version: 2.0.5(@types/node@20.14.15)

  packages/typescript:
    dependencies:
      '@alloy-js/core':
        specifier: workspace:~
        version: link:../core
      change-case:
        specifier: 'catalog:'
        version: 5.4.4
      pathe:
        specifier: 'catalog:'
        version: 1.1.2
    devDependencies:
      '@babel/cli':
        specifier: 'catalog:'
        version: 7.24.8(@babel/core@7.25.2)
      '@babel/preset-typescript':
        specifier: 'catalog:'
        version: 7.24.7(@babel/core@7.25.2)
      '@rollup/plugin-babel':
        specifier: 'catalog:'
        version: 6.0.4(@babel/core@7.25.2)(@types/babel__core@7.20.5)(rollup@4.20.0)
      '@rollup/plugin-typescript':
        specifier: 'catalog:'
        version: 11.1.6(rollup@4.20.0)(tslib@2.6.3)(typescript@5.5.4)
      babel-preset-alloy:
        specifier: workspace:~
        version: link:../babel-preset-alloy
      concurrently:
        specifier: 'catalog:'
        version: 8.2.2
      typescript:
        specifier: 'catalog:'
        version: 5.5.4
      vitest:
        specifier: 'catalog:'
        version: 2.0.5(@types/node@22.2.0)

packages:

  '@ampproject/remapping@2.3.0':
    resolution: {integrity: sha512-30iZtAPgz+LTIYoeivqYo853f02jBYSd5uGnGpkFV0M3xOt9aN73erkgYAmZU43x4VfqcnLxW9Kpg3R5LC4YYw==}
    engines: {node: '>=6.0.0'}

  '@babel/cli@7.24.8':
    resolution: {integrity: sha512-isdp+G6DpRyKc+3Gqxy2rjzgF7Zj9K0mzLNnxz+E/fgeag8qT3vVulX4gY9dGO1q0y+0lUv6V3a+uhUzMzrwXg==}
    engines: {node: '>=6.9.0'}
    hasBin: true
    peerDependencies:
      '@babel/core': ^7.0.0-0

  '@babel/code-frame@7.24.7':
    resolution: {integrity: sha512-BcYH1CVJBO9tvyIZ2jVeXgSIMvGZ2FDRvDdOIVQyuklNKSsx+eppDEBq/g47Ayw+RqNFE+URvOShmf+f/qwAlA==}
    engines: {node: '>=6.9.0'}

  '@babel/compat-data@7.25.2':
    resolution: {integrity: sha512-bYcppcpKBvX4znYaPEeFau03bp89ShqNMLs+rmdptMw+heSZh9+z84d2YG+K7cYLbWwzdjtDoW/uqZmPjulClQ==}
    engines: {node: '>=6.9.0'}

  '@babel/core@7.25.2':
    resolution: {integrity: sha512-BBt3opiCOxUr9euZ5/ro/Xv8/V7yJ5bjYMqG/C1YAo8MIKAnumZalCN+msbci3Pigy4lIQfPUpfMM27HMGaYEA==}
    engines: {node: '>=6.9.0'}

  '@babel/generator@7.25.0':
    resolution: {integrity: sha512-3LEEcj3PVW8pW2R1SR1M89g/qrYk/m/mB/tLqn7dn4sbBUQyTqnlod+II2U4dqiGtUmkcnAmkMDralTFZttRiw==}
    engines: {node: '>=6.9.0'}

  '@babel/helper-annotate-as-pure@7.24.7':
    resolution: {integrity: sha512-BaDeOonYvhdKw+JoMVkAixAAJzG2jVPIwWoKBPdYuY9b452e2rPuI9QPYh3KpofZ3pW2akOmwZLOiOsHMiqRAg==}
    engines: {node: '>=6.9.0'}

  '@babel/helper-compilation-targets@7.25.2':
    resolution: {integrity: sha512-U2U5LsSaZ7TAt3cfaymQ8WHh0pxvdHoEk6HVpaexxixjyEquMh0L0YNJNM6CTGKMXV1iksi0iZkGw4AcFkPaaw==}
    engines: {node: '>=6.9.0'}

  '@babel/helper-create-class-features-plugin@7.25.0':
    resolution: {integrity: sha512-GYM6BxeQsETc9mnct+nIIpf63SAyzvyYN7UB/IlTyd+MBg06afFGp0mIeUqGyWgS2mxad6vqbMrHVlaL3m70sQ==}
    engines: {node: '>=6.9.0'}
    peerDependencies:
      '@babel/core': ^7.0.0

  '@babel/helper-member-expression-to-functions@7.24.8':
    resolution: {integrity: sha512-LABppdt+Lp/RlBxqrh4qgf1oEH/WxdzQNDJIu5gC/W1GyvPVrOBiItmmM8wan2fm4oYqFuFfkXmlGpLQhPY8CA==}
    engines: {node: '>=6.9.0'}

  '@babel/helper-module-imports@7.18.6':
    resolution: {integrity: sha512-0NFvs3VkuSYbFi1x2Vd6tKrywq+z/cLeYC/RJNFrIX/30Bf5aiGYbtvGXolEktzJH8o5E5KJ3tT+nkxuuZFVlA==}
    engines: {node: '>=6.9.0'}

  '@babel/helper-module-imports@7.24.7':
    resolution: {integrity: sha512-8AyH3C+74cgCVVXow/myrynrAGv+nTVg5vKu2nZph9x7RcRwzmh0VFallJuFTZ9mx6u4eSdXZfcOzSqTUm0HCA==}
    engines: {node: '>=6.9.0'}

  '@babel/helper-module-transforms@7.25.2':
    resolution: {integrity: sha512-BjyRAbix6j/wv83ftcVJmBt72QtHI56C7JXZoG2xATiLpmoC7dpd8WnkikExHDVPpi/3qCmO6WY1EaXOluiecQ==}
    engines: {node: '>=6.9.0'}
    peerDependencies:
      '@babel/core': ^7.0.0

  '@babel/helper-optimise-call-expression@7.24.7':
    resolution: {integrity: sha512-jKiTsW2xmWwxT1ixIdfXUZp+P5yURx2suzLZr5Hi64rURpDYdMW0pv+Uf17EYk2Rd428Lx4tLsnjGJzYKDM/6A==}
    engines: {node: '>=6.9.0'}

  '@babel/helper-plugin-utils@7.24.8':
    resolution: {integrity: sha512-FFWx5142D8h2Mgr/iPVGH5G7w6jDn4jUSpZTyDnQO0Yn7Ks2Kuz6Pci8H6MPCoUJegd/UZQ3tAvfLCxQSnWWwg==}
    engines: {node: '>=6.9.0'}

  '@babel/helper-replace-supers@7.25.0':
    resolution: {integrity: sha512-q688zIvQVYtZu+i2PsdIu/uWGRpfxzr5WESsfpShfZECkO+d2o+WROWezCi/Q6kJ0tfPa5+pUGUlfx2HhrA3Bg==}
    engines: {node: '>=6.9.0'}
    peerDependencies:
      '@babel/core': ^7.0.0

  '@babel/helper-simple-access@7.24.7':
    resolution: {integrity: sha512-zBAIvbCMh5Ts+b86r/CjU+4XGYIs+R1j951gxI3KmmxBMhCg4oQMsv6ZXQ64XOm/cvzfU1FmoCyt6+owc5QMYg==}
    engines: {node: '>=6.9.0'}

  '@babel/helper-skip-transparent-expression-wrappers@7.24.7':
    resolution: {integrity: sha512-IO+DLT3LQUElMbpzlatRASEyQtfhSE0+m465v++3jyyXeBTBUjtVZg28/gHeV5mrTJqvEKhKroBGAvhW+qPHiQ==}
    engines: {node: '>=6.9.0'}

  '@babel/helper-string-parser@7.24.8':
    resolution: {integrity: sha512-pO9KhhRcuUyGnJWwyEgnRJTSIZHiT+vMD0kPeD+so0l7mxkMT19g3pjY9GTnHySck/hDzq+dtW/4VgnMkippsQ==}
    engines: {node: '>=6.9.0'}

  '@babel/helper-validator-identifier@7.24.7':
    resolution: {integrity: sha512-rR+PBcQ1SMQDDyF6X0wxtG8QyLCgUB0eRAGguqRLfkCA87l7yAP7ehq8SNj96OOGTO8OBV70KhuFYcIkHXOg0w==}
    engines: {node: '>=6.9.0'}

  '@babel/helper-validator-option@7.24.8':
    resolution: {integrity: sha512-xb8t9tD1MHLungh/AIoWYN+gVHaB9kwlu8gffXGSt3FFEIT7RjS+xWbc2vUD1UTZdIpKj/ab3rdqJ7ufngyi2Q==}
    engines: {node: '>=6.9.0'}

  '@babel/helpers@7.25.0':
    resolution: {integrity: sha512-MjgLZ42aCm0oGjJj8CtSM3DB8NOOf8h2l7DCTePJs29u+v7yO/RBX9nShlKMgFnRks/Q4tBAe7Hxnov9VkGwLw==}
    engines: {node: '>=6.9.0'}

  '@babel/highlight@7.24.7':
    resolution: {integrity: sha512-EStJpq4OuY8xYfhGVXngigBJRWxftKX9ksiGDnmlY3o7B/V7KIAc9X4oiK87uPJSc/vs5L869bem5fhZa8caZw==}
    engines: {node: '>=6.9.0'}

  '@babel/parser@7.25.3':
    resolution: {integrity: sha512-iLTJKDbJ4hMvFPgQwwsVoxtHyWpKKPBrxkANrSYewDPaPpT5py5yeVkgPIJ7XYXhndxJpaA3PyALSXQ7u8e/Dw==}
    engines: {node: '>=6.0.0'}
    hasBin: true

  '@babel/plugin-syntax-jsx@7.24.7':
    resolution: {integrity: sha512-6ddciUPe/mpMnOKv/U+RSd2vvVy+Yw/JfBB0ZHYjEZt9NLHmCUylNYlsbqCCS1Bffjlb0fCwC9Vqz+sBz6PsiQ==}
    engines: {node: '>=6.9.0'}
    peerDependencies:
      '@babel/core': ^7.0.0-0

  '@babel/plugin-syntax-typescript@7.24.7':
    resolution: {integrity: sha512-c/+fVeJBB0FeKsFvwytYiUD+LBvhHjGSI0g446PRGdSVGZLRNArBUno2PETbAly3tpiNAQR5XaZ+JslxkotsbA==}
    engines: {node: '>=6.9.0'}
    peerDependencies:
      '@babel/core': ^7.0.0-0

  '@babel/plugin-transform-modules-commonjs@7.24.8':
    resolution: {integrity: sha512-WHsk9H8XxRs3JXKWFiqtQebdh9b/pTk4EgueygFzYlTKAg0Ud985mSevdNjdXdFBATSKVJGQXP1tv6aGbssLKA==}
    engines: {node: '>=6.9.0'}
    peerDependencies:
      '@babel/core': ^7.0.0-0

  '@babel/plugin-transform-typescript@7.25.2':
    resolution: {integrity: sha512-lBwRvjSmqiMYe/pS0+1gggjJleUJi7NzjvQ1Fkqtt69hBa/0t1YuW/MLQMAPixfwaQOHUXsd6jeU3Z+vdGv3+A==}
    engines: {node: '>=6.9.0'}
    peerDependencies:
      '@babel/core': ^7.0.0-0

  '@babel/preset-typescript@7.24.7':
    resolution: {integrity: sha512-SyXRe3OdWwIwalxDg5UtJnJQO+YPcTfwiIY2B0Xlddh9o7jpWLvv8X1RthIeDOxQ+O1ML5BLPCONToObyVQVuQ==}
    engines: {node: '>=6.9.0'}
    peerDependencies:
      '@babel/core': ^7.0.0-0

  '@babel/runtime@7.25.0':
    resolution: {integrity: sha512-7dRy4DwXwtzBrPbZflqxnvfxLF8kdZXPkhymtDeFoFqE6ldzjQFgYTtYIFARcLEYDrqfBfYcZt1WqFxRoyC9Rw==}
    engines: {node: '>=6.9.0'}

  '@babel/template@7.25.0':
    resolution: {integrity: sha512-aOOgh1/5XzKvg1jvVz7AVrx2piJ2XBi227DHmbY6y+bM9H2FlN+IfecYu4Xl0cNiiVejlsCri89LUsbj8vJD9Q==}
    engines: {node: '>=6.9.0'}

  '@babel/traverse@7.25.3':
    resolution: {integrity: sha512-HefgyP1x754oGCsKmV5reSmtV7IXj/kpaE1XYY+D9G5PvKKoFfSbiS4M77MdjuwlZKDIKFCffq9rPU+H/s3ZdQ==}
    engines: {node: '>=6.9.0'}

  '@babel/types@7.25.2':
    resolution: {integrity: sha512-YTnYtra7W9e6/oAZEHj0bJehPRUlLH9/fbpT5LfB0NhQXyALCRkRs3zH9v07IYhkgpqX6Z78FnuccZr/l4Fs4Q==}
    engines: {node: '>=6.9.0'}

  '@esbuild/aix-ppc64@0.23.0':
    resolution: {integrity: sha512-3sG8Zwa5fMcA9bgqB8AfWPQ+HFke6uD3h1s3RIwUNK8EG7a4buxvuFTs3j1IMs2NXAk9F30C/FF4vxRgQCcmoQ==}
    engines: {node: '>=18'}
    cpu: [ppc64]
    os: [aix]

  '@esbuild/android-arm64@0.23.0':
    resolution: {integrity: sha512-EuHFUYkAVfU4qBdyivULuu03FhJO4IJN9PGuABGrFy4vUuzk91P2d+npxHcFdpUnfYKy0PuV+n6bKIpHOB3prQ==}
    engines: {node: '>=18'}
    cpu: [arm64]
    os: [android]

  '@esbuild/android-arm@0.23.0':
    resolution: {integrity: sha512-+KuOHTKKyIKgEEqKbGTK8W7mPp+hKinbMBeEnNzjJGyFcWsfrXjSTNluJHCY1RqhxFurdD8uNXQDei7qDlR6+g==}
    engines: {node: '>=18'}
    cpu: [arm]
    os: [android]

  '@esbuild/android-x64@0.23.0':
    resolution: {integrity: sha512-WRrmKidLoKDl56LsbBMhzTTBxrsVwTKdNbKDalbEZr0tcsBgCLbEtoNthOW6PX942YiYq8HzEnb4yWQMLQuipQ==}
    engines: {node: '>=18'}
    cpu: [x64]
    os: [android]

  '@esbuild/darwin-arm64@0.23.0':
    resolution: {integrity: sha512-YLntie/IdS31H54Ogdn+v50NuoWF5BDkEUFpiOChVa9UnKpftgwzZRrI4J132ETIi+D8n6xh9IviFV3eXdxfow==}
    engines: {node: '>=18'}
    cpu: [arm64]
    os: [darwin]

  '@esbuild/darwin-x64@0.23.0':
    resolution: {integrity: sha512-IMQ6eme4AfznElesHUPDZ+teuGwoRmVuuixu7sv92ZkdQcPbsNHzutd+rAfaBKo8YK3IrBEi9SLLKWJdEvJniQ==}
    engines: {node: '>=18'}
    cpu: [x64]
    os: [darwin]

  '@esbuild/freebsd-arm64@0.23.0':
    resolution: {integrity: sha512-0muYWCng5vqaxobq6LB3YNtevDFSAZGlgtLoAc81PjUfiFz36n4KMpwhtAd4he8ToSI3TGyuhyx5xmiWNYZFyw==}
    engines: {node: '>=18'}
    cpu: [arm64]
    os: [freebsd]

  '@esbuild/freebsd-x64@0.23.0':
    resolution: {integrity: sha512-XKDVu8IsD0/q3foBzsXGt/KjD/yTKBCIwOHE1XwiXmrRwrX6Hbnd5Eqn/WvDekddK21tfszBSrE/WMaZh+1buQ==}
    engines: {node: '>=18'}
    cpu: [x64]
    os: [freebsd]

  '@esbuild/linux-arm64@0.23.0':
    resolution: {integrity: sha512-j1t5iG8jE7BhonbsEg5d9qOYcVZv/Rv6tghaXM/Ug9xahM0nX/H2gfu6X6z11QRTMT6+aywOMA8TDkhPo8aCGw==}
    engines: {node: '>=18'}
    cpu: [arm64]
    os: [linux]

  '@esbuild/linux-arm@0.23.0':
    resolution: {integrity: sha512-SEELSTEtOFu5LPykzA395Mc+54RMg1EUgXP+iw2SJ72+ooMwVsgfuwXo5Fn0wXNgWZsTVHwY2cg4Vi/bOD88qw==}
    engines: {node: '>=18'}
    cpu: [arm]
    os: [linux]

  '@esbuild/linux-ia32@0.23.0':
    resolution: {integrity: sha512-P7O5Tkh2NbgIm2R6x1zGJJsnacDzTFcRWZyTTMgFdVit6E98LTxO+v8LCCLWRvPrjdzXHx9FEOA8oAZPyApWUA==}
    engines: {node: '>=18'}
    cpu: [ia32]
    os: [linux]

  '@esbuild/linux-loong64@0.23.0':
    resolution: {integrity: sha512-InQwepswq6urikQiIC/kkx412fqUZudBO4SYKu0N+tGhXRWUqAx+Q+341tFV6QdBifpjYgUndV1hhMq3WeJi7A==}
    engines: {node: '>=18'}
    cpu: [loong64]
    os: [linux]

  '@esbuild/linux-mips64el@0.23.0':
    resolution: {integrity: sha512-J9rflLtqdYrxHv2FqXE2i1ELgNjT+JFURt/uDMoPQLcjWQA5wDKgQA4t/dTqGa88ZVECKaD0TctwsUfHbVoi4w==}
    engines: {node: '>=18'}
    cpu: [mips64el]
    os: [linux]

  '@esbuild/linux-ppc64@0.23.0':
    resolution: {integrity: sha512-cShCXtEOVc5GxU0fM+dsFD10qZ5UpcQ8AM22bYj0u/yaAykWnqXJDpd77ublcX6vdDsWLuweeuSNZk4yUxZwtw==}
    engines: {node: '>=18'}
    cpu: [ppc64]
    os: [linux]

  '@esbuild/linux-riscv64@0.23.0':
    resolution: {integrity: sha512-HEtaN7Y5UB4tZPeQmgz/UhzoEyYftbMXrBCUjINGjh3uil+rB/QzzpMshz3cNUxqXN7Vr93zzVtpIDL99t9aRw==}
    engines: {node: '>=18'}
    cpu: [riscv64]
    os: [linux]

  '@esbuild/linux-s390x@0.23.0':
    resolution: {integrity: sha512-WDi3+NVAuyjg/Wxi+o5KPqRbZY0QhI9TjrEEm+8dmpY9Xir8+HE/HNx2JoLckhKbFopW0RdO2D72w8trZOV+Wg==}
    engines: {node: '>=18'}
    cpu: [s390x]
    os: [linux]

  '@esbuild/linux-x64@0.23.0':
    resolution: {integrity: sha512-a3pMQhUEJkITgAw6e0bWA+F+vFtCciMjW/LPtoj99MhVt+Mfb6bbL9hu2wmTZgNd994qTAEw+U/r6k3qHWWaOQ==}
    engines: {node: '>=18'}
    cpu: [x64]
    os: [linux]

  '@esbuild/netbsd-x64@0.23.0':
    resolution: {integrity: sha512-cRK+YDem7lFTs2Q5nEv/HHc4LnrfBCbH5+JHu6wm2eP+d8OZNoSMYgPZJq78vqQ9g+9+nMuIsAO7skzphRXHyw==}
    engines: {node: '>=18'}
    cpu: [x64]
    os: [netbsd]

  '@esbuild/openbsd-arm64@0.23.0':
    resolution: {integrity: sha512-suXjq53gERueVWu0OKxzWqk7NxiUWSUlrxoZK7usiF50C6ipColGR5qie2496iKGYNLhDZkPxBI3erbnYkU0rQ==}
    engines: {node: '>=18'}
    cpu: [arm64]
    os: [openbsd]

  '@esbuild/openbsd-x64@0.23.0':
    resolution: {integrity: sha512-6p3nHpby0DM/v15IFKMjAaayFhqnXV52aEmv1whZHX56pdkK+MEaLoQWj+H42ssFarP1PcomVhbsR4pkz09qBg==}
    engines: {node: '>=18'}
    cpu: [x64]
    os: [openbsd]

  '@esbuild/sunos-x64@0.23.0':
    resolution: {integrity: sha512-BFelBGfrBwk6LVrmFzCq1u1dZbG4zy/Kp93w2+y83Q5UGYF1d8sCzeLI9NXjKyujjBBniQa8R8PzLFAUrSM9OA==}
    engines: {node: '>=18'}
    cpu: [x64]
    os: [sunos]

  '@esbuild/win32-arm64@0.23.0':
    resolution: {integrity: sha512-lY6AC8p4Cnb7xYHuIxQ6iYPe6MfO2CC43XXKo9nBXDb35krYt7KGhQnOkRGar5psxYkircpCqfbNDB4uJbS2jQ==}
    engines: {node: '>=18'}
    cpu: [arm64]
    os: [win32]

  '@esbuild/win32-ia32@0.23.0':
    resolution: {integrity: sha512-7L1bHlOTcO4ByvI7OXVI5pNN6HSu6pUQq9yodga8izeuB1KcT2UkHaH6118QJwopExPn0rMHIseCTx1CRo/uNA==}
    engines: {node: '>=18'}
    cpu: [ia32]
    os: [win32]

  '@esbuild/win32-x64@0.23.0':
    resolution: {integrity: sha512-Arm+WgUFLUATuoxCJcahGuk6Yj9Pzxd6l11Zb/2aAuv5kWWvvfhLFo2fni4uSK5vzlUdCGZ/BdV5tH8klj8p8g==}
    engines: {node: '>=18'}
    cpu: [x64]
    os: [win32]

  '@isaacs/cliui@8.0.2':
    resolution: {integrity: sha512-O8jcjabXaleOG9DQ0+ARXWZBTfnP4WNAqzuiJK7ll44AmxGKv/J2M4TPjxjY3znBCfvBXFzucm1twdyFybFqEA==}
    engines: {node: '>=12'}

  '@jridgewell/gen-mapping@0.3.5':
    resolution: {integrity: sha512-IzL8ZoEDIBRWEzlCcRhOaCupYyN5gdIK+Q6fbFdPDg6HqX6jpkItn7DFIpW9LQzXG6Df9sA7+OKnq0qlz/GaQg==}
    engines: {node: '>=6.0.0'}

  '@jridgewell/resolve-uri@3.1.2':
    resolution: {integrity: sha512-bRISgCIjP20/tbWSPWMEi54QVPRZExkuD9lJL+UIxUKtwVJA8wW1Trb1jMs1RFXo1CBTNZ/5hpC9QvmKWdopKw==}
    engines: {node: '>=6.0.0'}

  '@jridgewell/set-array@1.2.1':
    resolution: {integrity: sha512-R8gLRTZeyp03ymzP/6Lil/28tGeGEzhx1q2k703KGWRAI1VdvPIXdG70VJc2pAMw3NA6JKL5hhFu1sJX0Mnn/A==}
    engines: {node: '>=6.0.0'}

  '@jridgewell/sourcemap-codec@1.5.0':
    resolution: {integrity: sha512-gv3ZRaISU3fjPAgNsriBRqGWQL6quFx04YMPW/zD8XMLsU32mhCCbfbO6KZFLjvYpCZ8zyDEgqsgf+PwPaM7GQ==}

  '@jridgewell/trace-mapping@0.3.25':
    resolution: {integrity: sha512-vNk6aEwybGtawWmy/PzwnGDOjCkLWSD2wqvjGGAgOAwCGWySYXfYoxt00IJkTF+8Lb57DwOb3Aa0o9CApepiYQ==}

  '@nicolo-ribaudo/chokidar-2@2.1.8-no-fsevents.3':
    resolution: {integrity: sha512-s88O1aVtXftvp5bCPB7WnmXc5IwOZZ7YPuwNPt+GtOOXpPvad1LfbmjYv+qII7zP6RU2QGnqve27dnLycEnyEQ==}

  '@pkgjs/parseargs@0.11.0':
    resolution: {integrity: sha512-+1VkjdD0QBLPodGrJUeqarH8VAIvQODIbwh9XpP5Syisf7YoQgsJKPNFoqqLQlu+VQ/tVSshMR6loPMn8U+dPg==}
    engines: {node: '>=14'}

  '@rollup/plugin-babel@6.0.4':
    resolution: {integrity: sha512-YF7Y52kFdFT/xVSuVdjkV5ZdX/3YtmX0QulG+x0taQOtJdHYzVU61aSSkAgVJ7NOv6qPkIYiJSgSWWN/DM5sGw==}
    engines: {node: '>=14.0.0'}
    peerDependencies:
      '@babel/core': ^7.0.0
      '@types/babel__core': ^7.1.9
      rollup: ^1.20.0||^2.0.0||^3.0.0||^4.0.0
    peerDependenciesMeta:
      '@types/babel__core':
        optional: true
      rollup:
        optional: true

  '@rollup/plugin-node-resolve@15.2.3':
    resolution: {integrity: sha512-j/lym8nf5E21LwBT4Df1VD6hRO2L2iwUeUmP7litikRsVp1H6NWx20NEp0Y7su+7XGc476GnXXc4kFeZNGmaSQ==}
    engines: {node: '>=14.0.0'}
    peerDependencies:
      rollup: ^2.78.0||^3.0.0||^4.0.0
    peerDependenciesMeta:
      rollup:
        optional: true

  '@rollup/plugin-typescript@11.1.6':
    resolution: {integrity: sha512-R92yOmIACgYdJ7dJ97p4K69I8gg6IEHt8M7dUBxN3W6nrO8uUxX5ixl0yU/N3aZTi8WhPuICvOHXQvF6FaykAA==}
    engines: {node: '>=14.0.0'}
    peerDependencies:
      rollup: ^2.14.0||^3.0.0||^4.0.0
      tslib: '*'
      typescript: '>=3.7.0'
    peerDependenciesMeta:
      rollup:
        optional: true
      tslib:
        optional: true

  '@rollup/pluginutils@5.1.0':
    resolution: {integrity: sha512-XTIWOPPcpvyKI6L1NHo0lFlCyznUEyPmPY1mc3KpPVDYulHSTvyeLNVW00QTLIAFNhR3kYnJTQHeGqU4M3n09g==}
    engines: {node: '>=14.0.0'}
    peerDependencies:
      rollup: ^1.20.0||^2.0.0||^3.0.0||^4.0.0
    peerDependenciesMeta:
      rollup:
        optional: true

  '@rollup/rollup-android-arm-eabi@4.20.0':
    resolution: {integrity: sha512-TSpWzflCc4VGAUJZlPpgAJE1+V60MePDQnBd7PPkpuEmOy8i87aL6tinFGKBFKuEDikYpig72QzdT3QPYIi+oA==}
    cpu: [arm]
    os: [android]

  '@rollup/rollup-android-arm64@4.20.0':
    resolution: {integrity: sha512-u00Ro/nok7oGzVuh/FMYfNoGqxU5CPWz1mxV85S2w9LxHR8OoMQBuSk+3BKVIDYgkpeOET5yXkx90OYFc+ytpQ==}
    cpu: [arm64]
    os: [android]

  '@rollup/rollup-darwin-arm64@4.20.0':
    resolution: {integrity: sha512-uFVfvzvsdGtlSLuL0ZlvPJvl6ZmrH4CBwLGEFPe7hUmf7htGAN+aXo43R/V6LATyxlKVC/m6UsLb7jbG+LG39Q==}
    cpu: [arm64]
    os: [darwin]

  '@rollup/rollup-darwin-x64@4.20.0':
    resolution: {integrity: sha512-xbrMDdlev53vNXexEa6l0LffojxhqDTBeL+VUxuuIXys4x6xyvbKq5XqTXBCEUA8ty8iEJblHvFaWRJTk/icAQ==}
    cpu: [x64]
    os: [darwin]

  '@rollup/rollup-linux-arm-gnueabihf@4.20.0':
    resolution: {integrity: sha512-jMYvxZwGmoHFBTbr12Xc6wOdc2xA5tF5F2q6t7Rcfab68TT0n+r7dgawD4qhPEvasDsVpQi+MgDzj2faOLsZjA==}
    cpu: [arm]
    os: [linux]

  '@rollup/rollup-linux-arm-musleabihf@4.20.0':
    resolution: {integrity: sha512-1asSTl4HKuIHIB1GcdFHNNZhxAYEdqML/MW4QmPS4G0ivbEcBr1JKlFLKsIRqjSwOBkdItn3/ZDlyvZ/N6KPlw==}
    cpu: [arm]
    os: [linux]

  '@rollup/rollup-linux-arm64-gnu@4.20.0':
    resolution: {integrity: sha512-COBb8Bkx56KldOYJfMf6wKeYJrtJ9vEgBRAOkfw6Ens0tnmzPqvlpjZiLgkhg6cA3DGzCmLmmd319pmHvKWWlQ==}
    cpu: [arm64]
    os: [linux]

  '@rollup/rollup-linux-arm64-musl@4.20.0':
    resolution: {integrity: sha512-+it+mBSyMslVQa8wSPvBx53fYuZK/oLTu5RJoXogjk6x7Q7sz1GNRsXWjn6SwyJm8E/oMjNVwPhmNdIjwP135Q==}
    cpu: [arm64]
    os: [linux]

  '@rollup/rollup-linux-powerpc64le-gnu@4.20.0':
    resolution: {integrity: sha512-yAMvqhPfGKsAxHN8I4+jE0CpLWD8cv4z7CK7BMmhjDuz606Q2tFKkWRY8bHR9JQXYcoLfopo5TTqzxgPUjUMfw==}
    cpu: [ppc64]
    os: [linux]

  '@rollup/rollup-linux-riscv64-gnu@4.20.0':
    resolution: {integrity: sha512-qmuxFpfmi/2SUkAw95TtNq/w/I7Gpjurx609OOOV7U4vhvUhBcftcmXwl3rqAek+ADBwSjIC4IVNLiszoj3dPA==}
    cpu: [riscv64]
    os: [linux]

  '@rollup/rollup-linux-s390x-gnu@4.20.0':
    resolution: {integrity: sha512-I0BtGXddHSHjV1mqTNkgUZLnS3WtsqebAXv11D5BZE/gfw5KoyXSAXVqyJximQXNvNzUo4GKlCK/dIwXlz+jlg==}
    cpu: [s390x]
    os: [linux]

  '@rollup/rollup-linux-x64-gnu@4.20.0':
    resolution: {integrity: sha512-y+eoL2I3iphUg9tN9GB6ku1FA8kOfmF4oUEWhztDJ4KXJy1agk/9+pejOuZkNFhRwHAOxMsBPLbXPd6mJiCwew==}
    cpu: [x64]
    os: [linux]

  '@rollup/rollup-linux-x64-musl@4.20.0':
    resolution: {integrity: sha512-hM3nhW40kBNYUkZb/r9k2FKK+/MnKglX7UYd4ZUy5DJs8/sMsIbqWK2piZtVGE3kcXVNj3B2IrUYROJMMCikNg==}
    cpu: [x64]
    os: [linux]

  '@rollup/rollup-win32-arm64-msvc@4.20.0':
    resolution: {integrity: sha512-psegMvP+Ik/Bg7QRJbv8w8PAytPA7Uo8fpFjXyCRHWm6Nt42L+JtoqH8eDQ5hRP7/XW2UiIriy1Z46jf0Oa1kA==}
    cpu: [arm64]
    os: [win32]

  '@rollup/rollup-win32-ia32-msvc@4.20.0':
    resolution: {integrity: sha512-GabekH3w4lgAJpVxkk7hUzUf2hICSQO0a/BLFA11/RMxQT92MabKAqyubzDZmMOC/hcJNlc+rrypzNzYl4Dx7A==}
    cpu: [ia32]
    os: [win32]

  '@rollup/rollup-win32-x64-msvc@4.20.0':
    resolution: {integrity: sha512-aJ1EJSuTdGnM6qbVC4B5DSmozPTqIag9fSzXRNNo+humQLG89XpPgdt16Ia56ORD7s+H8Pmyx44uczDQ0yDzpg==}
    cpu: [x64]
    os: [win32]

  '@types/babel__core@7.20.5':
    resolution: {integrity: sha512-qoQprZvz5wQFJwMDqeseRXWv3rqMvhgpbXFfVyWhbx9X47POIA6i/+dXefEmZKoAgOaTdaIgNSMqMIU61yRyzA==}

  '@types/babel__generator@7.6.8':
    resolution: {integrity: sha512-ASsj+tpEDsEiFr1arWrlN6V3mdfjRMZt6LtK/Vp/kreFLnr5QH5+DhvD5nINYZXzwJvXeGq+05iUXcAzVrqWtw==}

  '@types/babel__template@7.4.4':
    resolution: {integrity: sha512-h/NUaSyG5EyxBIp8YRxo4RMe2/qQgvyowRwVMzhYhBCONbW8PUsg4lkFMrhgZhUe5z3L3MiLDuvyJ/CaPa2A8A==}

  '@types/babel__traverse@7.20.6':
    resolution: {integrity: sha512-r1bzfrm0tomOI8g1SzvCaQHo6Lcv6zu0EA+W2kHrt8dyrHQxGzBBL4kdkzIS+jBMV+EYcMAEAqXqYaLJq5rOZg==}

  '@types/estree@1.0.5':
    resolution: {integrity: sha512-/kYRxGDLWzHOB7q+wtSUQlFrtcdUccpfy+X+9iMBpHK8QLLhx2wIPYuS5DYtR9Wa/YlZAbIovy7qVdB1Aq6Lyw==}

  '@types/node@20.14.15':
    resolution: {integrity: sha512-Fz1xDMCF/B00/tYSVMlmK7hVeLh7jE5f3B7X1/hmV0MJBwE27KlS7EvD/Yp+z1lm8mVhwV5w+n8jOZG8AfTlKw==}

  '@types/node@22.2.0':
    resolution: {integrity: sha512-bm6EG6/pCpkxDf/0gDNDdtDILMOHgaQBVOJGdwsqClnxA3xL6jtMv76rLBc006RVMWbmaf0xbmom4Z/5o2nRkQ==}

  '@types/resolve@1.20.2':
    resolution: {integrity: sha512-60BCwRFOZCQhDncwQdxxeOEEkbc5dIMccYLwbxsS4TUNeVECQ/pBJ0j09mrHOl/JJvpRPGwO9SvE4nR2Nb/a4Q==}

  '@vitest/expect@2.0.5':
    resolution: {integrity: sha512-yHZtwuP7JZivj65Gxoi8upUN2OzHTi3zVfjwdpu2WrvCZPLwsJ2Ey5ILIPccoW23dd/zQBlJ4/dhi7DWNyXCpA==}

  '@vitest/pretty-format@2.0.5':
    resolution: {integrity: sha512-h8k+1oWHfwTkyTkb9egzwNMfJAEx4veaPSnMeKbVSjp4euqGSbQlm5+6VHwTr7u4FJslVVsUG5nopCaAYdOmSQ==}

  '@vitest/runner@2.0.5':
    resolution: {integrity: sha512-TfRfZa6Bkk9ky4tW0z20WKXFEwwvWhRY+84CnSEtq4+3ZvDlJyY32oNTJtM7AW9ihW90tX/1Q78cb6FjoAs+ig==}

  '@vitest/snapshot@2.0.5':
    resolution: {integrity: sha512-SgCPUeDFLaM0mIUHfaArq8fD2WbaXG/zVXjRupthYfYGzc8ztbFbu6dUNOblBG7XLMR1kEhS/DNnfCZ2IhdDew==}

  '@vitest/spy@2.0.5':
    resolution: {integrity: sha512-c/jdthAhvJdpfVuaexSrnawxZz6pywlTPe84LUB2m/4t3rl2fTo9NFGBG4oWgaD+FTgDDV8hJ/nibT7IfH3JfA==}

  '@vitest/utils@2.0.5':
    resolution: {integrity: sha512-d8HKbqIcya+GR67mkZbrzhS5kKhtp8dQLcmRZLGTscGVg7yImT82cIrhtn2L8+VujWcy6KZweApgNmPsTAO/UQ==}

  '@vue/reactivity@3.4.37':
    resolution: {integrity: sha512-UmdKXGx0BZ5kkxPqQr3PK3tElz6adTey4307NzZ3whZu19i5VavYal7u2FfOmAzlcDVgE8+X0HZ2LxLb/jgbYw==}

  '@vue/shared@3.4.37':
    resolution: {integrity: sha512-nIh8P2fc3DflG8+5Uw8PT/1i17ccFn0xxN/5oE9RfV5SVnd7G0XEFRwakrnNFE/jlS95fpGXDVG5zDETS26nmg==}

  ansi-regex@5.0.1:
    resolution: {integrity: sha512-quJQXlTSUGL2LH9SUXo8VwsY4soanhgo6LNSm84E1LBcE8s3O0wpdiRzyR9z/ZZJMlMWv37qOOb9pdJlMUEKFQ==}
    engines: {node: '>=8'}

  ansi-regex@6.0.1:
    resolution: {integrity: sha512-n5M855fKb2SsfMIiFFoVrABHJC8QtHwVx+mHWP3QcEqBHYienj5dHSgjbxtC0WEZXYt4wcD6zrQElDPhFuZgfA==}
    engines: {node: '>=12'}

  ansi-styles@3.2.1:
    resolution: {integrity: sha512-VT0ZI6kZRdTh8YyJw3SMbYm/u+NqfsAxEpWO0Pf9sq8/e94WxxOpPKx9FR1FlyCtOVDNOQ+8ntlqFxiRc+r5qA==}
    engines: {node: '>=4'}

  ansi-styles@4.3.0:
    resolution: {integrity: sha512-zbB9rCJAT1rbjiVDb2hqKFHNYLxgtk8NURxZ3IZwD3F6NtxbXZQCnnSi1Lkx+IDohdPlFp222wVALIheZJQSEg==}
    engines: {node: '>=8'}

  ansi-styles@6.2.1:
    resolution: {integrity: sha512-bN798gFfQX+viw3R7yrGWRqnrN2oRkEkUjjl4JNn4E8GxxbjtG3FbrEIIY3l8/hrwUwIeCZvi4QuOTP4MErVug==}
    engines: {node: '>=12'}

  anymatch@3.1.3:
    resolution: {integrity: sha512-KMReFUr0B4t+D+OBkjR3KYqvocp2XaSzO55UcB6mgQMd3KbcE+mWTyvVV7D/zsdEbNnV6acZUutkiHQXvTr1Rw==}
    engines: {node: '>= 8'}

  assertion-error@2.0.1:
    resolution: {integrity: sha512-Izi8RQcffqCeNVgFigKli1ssklIbpHnCYc6AknXGYoB6grJqyeby7jv12JUQgmTAnIDnbck1uxksT4dzN3PWBA==}
    engines: {node: '>=12'}

  babel-plugin-tester@11.0.4:
    resolution: {integrity: sha512-cqswtpSPo0e++rZB0l/54EG17LL25l9gLgh59yXfnmNxX+2lZTIOpx2zt4YI9QIClVXc8xf63J6yWwKkzy0jNg==}
    engines: {node: ^14.20.0 || ^16.16.0 || >=18.5.0}
    peerDependencies:
      '@babel/core': '>=7.11.6'

  balanced-match@1.0.2:
    resolution: {integrity: sha512-3oSeUO0TMV67hN1AmbXsK4yaqU7tjiHlbxRDZOpH0KW9+CeX4bRAaX0Anxt0tx2MrpRpWwQaPwIlISEJhYU5Pw==}

  binary-extensions@2.3.0:
    resolution: {integrity: sha512-Ceh+7ox5qe7LJuLHoY0feh3pHuUDHAcRUeyL2VYghZwfpkNIy/+8Ocg0a3UuSoYzavmylwuLWQOf3hl0jjMMIw==}
    engines: {node: '>=8'}

  brace-expansion@1.1.11:
    resolution: {integrity: sha512-iCuPHDFgrHX7H2vEI/5xpz07zSHB00TpugqhmYtVmMO6518mCuRMoOYFldEBl0g187ufozdaHgWKcYFb61qGiA==}

  brace-expansion@2.0.1:
    resolution: {integrity: sha512-XnAIvQ8eM+kC6aULx6wuQiwVsnzsi9d3WxzV3FpWTGA19F621kwdbsAcFKXgKUHZWsy+mY6iL1sHTxWEFCytDA==}

  braces@3.0.3:
    resolution: {integrity: sha512-yQbXgO/OSZVD2IsiLlro+7Hf6Q18EJrKSEsdoMzKePKXct3gvD8oLcOQdIzGupr5Fj+EDe8gO/lxc1BzfMpxvA==}
    engines: {node: '>=8'}

  browserslist@4.23.3:
    resolution: {integrity: sha512-btwCFJVjI4YWDNfau8RhZ+B1Q/VLoUITrm3RlP6y1tYGWIOa+InuYiRGXUBXo8nA1qKmHMyLB/iVQg5TT4eFoA==}
    engines: {node: ^6 || ^7 || ^8 || ^9 || ^10 || ^11 || ^12 || >=13.7}
    hasBin: true

  builtin-modules@3.3.0:
    resolution: {integrity: sha512-zhaCDicdLuWN5UbN5IMnFqNMhNfo919sH85y2/ea+5Yg9TsTkeZxpL+JLbp6cgYFS4sRLp3YV4S6yDuqVWHYOw==}
    engines: {node: '>=6'}

  cac@6.7.14:
    resolution: {integrity: sha512-b6Ilus+c3RrdDk+JhLKUAQfzzgLEPy6wcXqS7f/xe1EETvsDP6GORG7SFuOs6cID5YkqchW/LXZbX5bc8j7ZcQ==}
    engines: {node: '>=8'}

  caniuse-lite@1.0.30001651:
    resolution: {integrity: sha512-9Cf+Xv1jJNe1xPZLGuUXLNkE1BoDkqRqYyFJ9TDYSqhduqA4hu4oR9HluGoWYQC/aj8WHjsGVV+bwkh0+tegRg==}

  chai@5.1.1:
    resolution: {integrity: sha512-pT1ZgP8rPNqUgieVaEY+ryQr6Q4HXNg8Ei9UnLUrjN4IA7dvQC5JB+/kxVcPNDHyBcc/26CXPkbNzq3qwrOEKA==}
    engines: {node: '>=12'}

  chalk@2.4.2:
    resolution: {integrity: sha512-Mti+f9lpJNcwF4tWV8/OrTTtF1gZi+f8FqlyAdouralcFWFQWF2+NgCHShjkCb+IFBLq9buZwE1xckQU4peSuQ==}
    engines: {node: '>=4'}

  chalk@4.1.2:
    resolution: {integrity: sha512-oKnbhFyRIXpUuez8iBMmyEa4nbj4IOQyuhc/wy9kY7/WVPcwIO9VA668Pu8RkO7+0G76SLROeyw9CpQ061i4mA==}
    engines: {node: '>=10'}

  change-case@5.4.4:
    resolution: {integrity: sha512-HRQyTk2/YPEkt9TnUPbOpr64Uw3KOicFWPVBb+xiHvd6eBx/qPr9xqfBFDT8P2vWsvvz4jbEkfDe71W3VyNu2w==}

  check-error@2.1.1:
    resolution: {integrity: sha512-OAlb+T7V4Op9OwdkjmguYRqncdlx5JiofwOAUkmTF+jNdHwzTaTs4sRAGpzLF3oOz5xAyDGrPgeIDFQmDOTiJw==}
    engines: {node: '>= 16'}

  chokidar@3.6.0:
    resolution: {integrity: sha512-7VT13fmjotKpGipCW9JEQAusEPE+Ei8nl6/g4FBAmIm0GOOLMua9NDDo/DWp0ZAxCr3cPq5ZpBqmPAQgDda2Pw==}
    engines: {node: '>= 8.10.0'}

  cliui@8.0.1:
    resolution: {integrity: sha512-BSeNnyus75C4//NQ9gQt1/csTXyo/8Sb+afLAkzAptFuMsod9HFokGNudZpi/oQV73hnVK+sR+5PVRMd+Dr7YQ==}
    engines: {node: '>=12'}

  color-convert@1.9.3:
    resolution: {integrity: sha512-QfAUtd+vFdAtFQcC8CCyYt1fYWxSqAiK2cSD6zDB8N3cpsEBAvRxp9zOGg6G/SHHJYAT88/az/IuDGALsNVbGg==}

  color-convert@2.0.1:
    resolution: {integrity: sha512-RRECPsj7iu/xb5oKYcsFHSppFNnsj/52OVTRKb4zP5onXwVF3zVmmToNcOfGC+CRDpfK/U584fMg38ZHCaElKQ==}
    engines: {node: '>=7.0.0'}

  color-name@1.1.3:
    resolution: {integrity: sha512-72fSenhMw2HZMTVHeCA9KCmpEIbzWiQsjN+BHcBbS9vr1mtt+vJjPdksIBNUmKAW8TFUDPJK5SUU3QhE9NEXDw==}

  color-name@1.1.4:
    resolution: {integrity: sha512-dOy+3AuW3a2wNbZHIuMZpTcgjGuLU/uBL/ubcZF9OXbDo8ff4O8yVp5Bf0efS8uEoYo5q4Fx7dY9OgQGXgAsQA==}

  commander@6.2.1:
    resolution: {integrity: sha512-U7VdrJFnJgo4xjrHpTzu0yrHPGImdsmD95ZlgYSEajAn2JKzDhDTPG9kBTefmObL2w/ngeZnilk+OV9CG3d7UA==}
    engines: {node: '>= 6'}

  concat-map@0.0.1:
    resolution: {integrity: sha512-/Srv4dswyQNBfohGpz9o6Yb3Gz3SrUDqBH5rTuhGR7ahtlbYKnVxw2bCFMRljaA7EXHaXZ8wsHdodFvbkhKmqg==}

  concurrently@8.2.2:
    resolution: {integrity: sha512-1dP4gpXFhei8IOtlXRE/T/4H88ElHgTiUzh71YUmtjTEHMSRS2Z/fgOxHSxxusGHogsRfxNq1vyAwxSC+EVyDg==}
    engines: {node: ^14.13.0 || >=16.0.0}
    hasBin: true

  convert-source-map@2.0.0:
    resolution: {integrity: sha512-Kvp459HrV2FEJ1CAsi1Ku+MY3kasH19TFykTz2xWmMeq6bk2NU3XXvfJ+Q61m0xktWwt+1HSYf3JZsTms3aRJg==}

  core-js@3.38.0:
    resolution: {integrity: sha512-XPpwqEodRljce9KswjZShh95qJ1URisBeKCjUdq27YdenkslVe7OO0ZJhlYXAChW7OhXaRLl8AAba7IBfoIHug==}

  cross-spawn@7.0.3:
    resolution: {integrity: sha512-iRDPJKUPVEND7dHPO8rkbOnPpyDygcDFtWjpeWNCgy8WP2rXcxXL8TskReQl6OrB2G7+UJrags1q15Fudc7G6w==}
    engines: {node: '>= 8'}

  date-fns@2.30.0:
    resolution: {integrity: sha512-fnULvOpxnC5/Vg3NCiWelDsLiUc9bRwAPs/+LfTLNvetFCtCTN+yQz15C/fs4AwX1R9K5GLtLfn8QW+dWisaAw==}
    engines: {node: '>=0.11'}

  debug@4.3.6:
    resolution: {integrity: sha512-O/09Bd4Z1fBrU4VzkhFqVgpPzaGbw6Sm9FEkBT1A/YBXQFGuuSxa1dN2nxgxS34JmKXqYx8CZAwEVoJFImUXIg==}
    engines: {node: '>=6.0'}
    peerDependencies:
      supports-color: '*'
    peerDependenciesMeta:
      supports-color:
        optional: true

  deep-eql@5.0.2:
    resolution: {integrity: sha512-h5k/5U50IJJFpzfL6nO9jaaumfjO/f2NjK/oYB2Djzm4p9L+3T9qWpZqZ2hAbLPuuYq9wrU08WQyBTL5GbPk5Q==}
    engines: {node: '>=6'}

  deepmerge@4.3.1:
    resolution: {integrity: sha512-3sUqbMEc77XqpdNO7FRyRog+eW3ph+GYCbj+rK+uYyRMuwsVy0rMiVtPn+QJlKFvWP/1PYpapqYn0Me2knFn+A==}
    engines: {node: '>=0.10.0'}

  eastasianwidth@0.2.0:
    resolution: {integrity: sha512-I88TYZWc9XiYHRQ4/3c5rjjfgkjhLyW2luGIheGERbNQ6OY7yTybanSpDXZa8y7VUP9YmDcYa+eyq4ca7iLqWA==}

  electron-to-chromium@1.5.6:
    resolution: {integrity: sha512-jwXWsM5RPf6j9dPYzaorcBSUg6AiqocPEyMpkchkvntaH9HGfOOMZwxMJjDY/XEs3T5dM7uyH1VhRMkqUU9qVw==}

  emoji-regex@8.0.0:
    resolution: {integrity: sha512-MSjYzcWNOA0ewAHpz0MxpYFvwg6yjy1NG3xteoqz644VCo/RPgnr1/GGt+ic3iJTzQ8Eu3TdM14SawnVUmGE6A==}

  emoji-regex@9.2.2:
    resolution: {integrity: sha512-L18DaJsXSUk2+42pv8mLs5jJT2hqFkFE4j21wOmgbUqsZ2hL72NsUU785g9RXgo3s0ZNgVl42TiHp3ZtOv/Vyg==}

  esbuild@0.23.0:
    resolution: {integrity: sha512-1lvV17H2bMYda/WaFb2jLPeHU3zml2k4/yagNMG8Q/YtfMjCwEUZa2eXXMgZTVSL5q1n4H7sQ0X6CdJDqqeCFA==}
    engines: {node: '>=18'}
    hasBin: true

  escalade@3.1.2:
    resolution: {integrity: sha512-ErCHMCae19vR8vQGe50xIsVomy19rg6gFu3+r3jkEO46suLMWBksvVyoGgQV+jOfl84ZSOSlmv6Gxa89PmTGmA==}
    engines: {node: '>=6'}

  escape-string-regexp@1.0.5:
    resolution: {integrity: sha512-vbRorB5FUQWvla16U8R/qgaFIya2qGzwDrNmCZuYKrbdSUMG6I1ZCGQRefkRVhuOkIGVne7BQ35DSfo1qvJqFg==}
    engines: {node: '>=0.8.0'}

  estree-walker@2.0.2:
    resolution: {integrity: sha512-Rfkk/Mp/DL7JVje3u18FxFujQlTNR2q6QfMSMB7AvCBx91NGj/ba3kCfza0f6dVDbw7YlRf/nDrn7pQrCCyQ/w==}

  estree-walker@3.0.3:
    resolution: {integrity: sha512-7RUKfXgSMMkzt6ZuXmqapOurLGPPfgj6l9uRZ7lRGolvk0y2yocc35LdcxKC5PQZdn2DMqioAQ2NoWcrTKmm6g==}

  execa@8.0.1:
    resolution: {integrity: sha512-VyhnebXciFV2DESc+p6B+y0LjSm0krU4OgJN44qFAhBY0TJ+1V61tYD2+wHusZ6F9n5K+vl8k0sTy7PEfV4qpg==}
    engines: {node: '>=16.17'}

  fill-range@7.1.1:
    resolution: {integrity: sha512-YsGpe3WHLK8ZYi4tWDg2Jy3ebRz2rXowDxnld4bkQB00cc/1Zw9AWnC0i9ztDJitivtQvaI9KaLyKrc+hBW0yg==}
    engines: {node: '>=8'}

  foreground-child@3.3.0:
    resolution: {integrity: sha512-Ld2g8rrAyMYFXBhEqMz8ZAHBi4J4uS1i/CxGMDnjyFWddMXLVcDp051DZfu+t7+ab7Wv6SMqpWmyFIj5UbfFvg==}
    engines: {node: '>=14'}

  fs-readdir-recursive@1.1.0:
    resolution: {integrity: sha512-GNanXlVr2pf02+sPN40XN8HG+ePaNcvM0q5mZBd668Obwb0yD5GiUbZOFgwn8kGMY6I3mdyDJzieUy3PTYyTRA==}

  fs.realpath@1.0.0:
    resolution: {integrity: sha512-OO0pH2lK6a0hZnAdau5ItzHPI6pUlvI7jMVnxUQRtw4owF2wk8lOSabtGDCTP4Ggrg2MbGnWO9X8K1t4+fGMDw==}

  fsevents@2.3.3:
    resolution: {integrity: sha512-5xoDfX+fL7faATnagmWPpbFtwh/R77WmMMqqHGS65C3vvB0YHrgF+B1YmZ3441tMj5n63k0212XNoJwzlhffQw==}
    engines: {node: ^8.16.0 || ^10.6.0 || >=11.0.0}
    os: [darwin]

  function-bind@1.1.2:
    resolution: {integrity: sha512-7XHNxH7qX9xG5mIwxkhumTox/MIRNcOgDrxWsMt2pAr23WHp6MrRlN7FBSFpCpr+oVO0F744iUgR82nJMfG2SA==}

  gensync@1.0.0-beta.2:
    resolution: {integrity: sha512-3hN7NaskYvMDLQY55gnW3NQ+mesEAepTqlg+VEbj7zzqEMBVNhzcGYYeqFo/TlYz6eQiFcp1HcsCZO+nGgS8zg==}
    engines: {node: '>=6.9.0'}

  get-caller-file@2.0.5:
    resolution: {integrity: sha512-DyFP3BM/3YHTQOCUL/w0OZHR0lpKeGrxotcHWcqNEdnltqFwXVfhEBQ94eIo34AfQpo0rGki4cyIiftY06h2Fg==}
    engines: {node: 6.* || 8.* || >= 10.*}

  get-func-name@2.0.2:
    resolution: {integrity: sha512-8vXOvuE167CtIc3OyItco7N/dpRtBbYOsPsXCz7X/PMnlGjYjSGuZJgM1Y7mmew7BKf9BqvLX2tnOVy1BBUsxQ==}

  get-stream@8.0.1:
    resolution: {integrity: sha512-VaUJspBffn/LMCJVoMvSAdmscJyS1auj5Zulnn5UoYcY531UWmdwhRWkcGKnGU93m5HSXP9LP2usOryrBtQowA==}
    engines: {node: '>=16'}

  glob-parent@5.1.2:
    resolution: {integrity: sha512-AOIgSQCepiJYwP3ARnGx+5VnTu2HBYdzbGP45eLw1vr3zB3vZLeyed1sC9hnbcOc9/SrMyM5RPQrkGz4aS9Zow==}
    engines: {node: '>= 6'}

  glob@11.0.0:
    resolution: {integrity: sha512-9UiX/Bl6J2yaBbxKoEBRm4Cipxgok8kQYcOPEhScPwebu2I0HoQOuYdIO6S3hLuWoZgpDpwQZMzTFxgpkyT76g==}
    engines: {node: 20 || >=22}
    hasBin: true

  glob@7.2.3:
    resolution: {integrity: sha512-nFR0zLpU2YCaRxwoCJvL6UvCH2JFyFVIvwTLsIf21AuHlMskA1hhTdk+LlYJtOlYt9v6dvszD2BGRqBL+iQK9Q==}
    deprecated: Glob versions prior to v9 are no longer supported

  globals@11.12.0:
    resolution: {integrity: sha512-WOBp/EEGUiIsJSp7wcv/y6MO+lV9UoncWqxuFfm8eBwzWNgyfBd6Gz+IeKQ9jCmyhoH99g15M3T+QaVHFjizVA==}
    engines: {node: '>=4'}

  has-flag@3.0.0:
    resolution: {integrity: sha512-sKJf1+ceQBr4SMkvQnBDNDtf4TXpVhVGateu0t918bl30FnbE2m4vNLX+VWe/dpjlb+HugGYzW7uQXH98HPEYw==}
    engines: {node: '>=4'}

  has-flag@4.0.0:
    resolution: {integrity: sha512-EykJT/Q1KjTWctppgIAgfSO0tKVuZUjhgMr17kqTumMl6Afv3EISleU7qZUzoXDFTAHTDC4NOoG/ZxU3EvlMPQ==}
    engines: {node: '>=8'}

  hasown@2.0.2:
    resolution: {integrity: sha512-0hJU9SCPvmMzIBdZFqNPXWa6dqh7WdH0cII9y+CyS8rG3nL48Bclra9HmKhVVUHyPWNH5Y7xDwAB7bfgSjkUMQ==}
    engines: {node: '>= 0.4'}

  html-entities@2.3.3:
    resolution: {integrity: sha512-DV5Ln36z34NNTDgnz0EWGBLZENelNAtkiFA4kyNOG2tDI6Mz1uSWiq1wAKdyjnJwyDiDO7Fa2SO1CTxPXL8VxA==}

  human-signals@5.0.0:
    resolution: {integrity: sha512-AXcZb6vzzrFAUE61HnN4mpLqd/cSIwNQjtNWR0euPm6y0iqx3G4gOXaIDdtdDwZmhwe82LA6+zinmW4UBWVePQ==}
    engines: {node: '>=16.17.0'}

  inflight@1.0.6:
    resolution: {integrity: sha512-k92I/b08q4wvFscXCLvqfsHCrjrF7yiXsQuIVvVE7N82W3+aqpzuUdBbfhWcy/FZR3/4IgflMgKLOsvPDrGCJA==}
    deprecated: This module is not supported, and leaks memory. Do not use it. Check out lru-cache if you want a good and tested way to coalesce async requests by a key value, which is much more comprehensive and powerful.

  inherits@2.0.4:
    resolution: {integrity: sha512-k/vGaX4/Yla3WzyMCvTQOXYeIHvqOKtnqBduzTHpzpQZzAskKMhZ2K+EnBiSM9zGSoIFeMpXKxa4dYeZIQqewQ==}

  is-binary-path@2.1.0:
    resolution: {integrity: sha512-ZMERYes6pDydyuGidse7OsHxtbI7WVeUEozgR/g7rd0xUimYNlvZRE/K2MgZTjWy725IfelLeVcEM97mmtRGXw==}
    engines: {node: '>=8'}

  is-builtin-module@3.2.1:
    resolution: {integrity: sha512-BSLE3HnV2syZ0FK0iMA/yUGplUeMmNz4AW5fnTunbCIqZi4vG3WjJT9FHMy5D69xmAYBHXQhJdALdpwVxV501A==}
    engines: {node: '>=6'}

  is-core-module@2.15.0:
    resolution: {integrity: sha512-Dd+Lb2/zvk9SKy1TGCt1wFJFo/MWBPMX5x7KcvLajWTGuomczdQX61PvY5yK6SVACwpoexWo81IfFyoKY2QnTA==}
    engines: {node: '>= 0.4'}

  is-extglob@2.1.1:
    resolution: {integrity: sha512-SbKbANkN603Vi4jEZv49LeVJMn4yGwsbzZworEoyEiutsN3nJYdbO36zfhGJ6QEDpOZIFkDtnq5JRxmvl3jsoQ==}
    engines: {node: '>=0.10.0'}

  is-fullwidth-code-point@3.0.0:
    resolution: {integrity: sha512-zymm5+u+sCsSWyD9qNaejV3DFvhCKclKdizYaJUuHA83RLjb7nSuGnddCHGv0hk+KY7BMAlsWeK4Ueg6EV6XQg==}
    engines: {node: '>=8'}

  is-glob@4.0.3:
    resolution: {integrity: sha512-xelSayHH36ZgE7ZWhli7pW34hNbNl8Ojv5KVmkJD4hBdD3th8Tfk9vYasLM+mXWOZhFkgZfxhLSnrwRr4elSSg==}
    engines: {node: '>=0.10.0'}

  is-module@1.0.0:
    resolution: {integrity: sha512-51ypPSPCoTEIN9dy5Oy+h4pShgJmPCygKfyRCISBI+JoWT/2oJvK8QPxmwv7b/p239jXrm9M1mlQbyKJ5A152g==}

  is-number@7.0.0:
    resolution: {integrity: sha512-41Cifkg6e8TylSpdtTpeLVMqvSBEVzTttHvERD741+pnZ8ANv0004MRL43QKPDlK9cGvNp6NZWZUBlbGXYxxng==}
    engines: {node: '>=0.12.0'}

  is-stream@3.0.0:
    resolution: {integrity: sha512-LnQR4bZ9IADDRSkvpqMGvt/tEJWclzklNgSw48V5EAaAeDd6qGvN8ei6k5p0tvxSR171VmGyHuTiAOfxAbr8kA==}
    engines: {node: ^12.20.0 || ^14.13.1 || >=16.0.0}

  isexe@2.0.0:
    resolution: {integrity: sha512-RHxMLp9lnKHGHRng9QFhRCMbYAcVpn69smSGcq3f36xjgVVWThj4qqLbTLlq7Ssj8B+fIQ1EuCEGI2lKsyQeIw==}

  jackspeak@4.0.1:
    resolution: {integrity: sha512-cub8rahkh0Q/bw1+GxP7aeSe29hHHn2V4m29nnDlvCdlgU+3UGxkZp7Z53jLUdpX3jdTO0nJZUDl3xvbWc2Xog==}
    engines: {node: 20 || >=22}

  js-tokens@4.0.0:
    resolution: {integrity: sha512-RdJUflcE3cUzKiMqQgsCu06FPu9UdIJO0beYbPhHN4k6apgJtifcoCtT9bcxOpYBtpD2kCM6Sbzg4CausW/PKQ==}

  jsesc@2.5.2:
    resolution: {integrity: sha512-OYu7XEzjkCQ3C5Ps3QIZsQfNpqoJyZZA99wd9aWd05NCtC5pWOkShK2mkL6HXQR6/Cy2lbNdPlZBpuQHXE63gA==}
    engines: {node: '>=4'}
    hasBin: true

  json5@2.2.3:
    resolution: {integrity: sha512-XmOWe7eyHYH14cLdVPoyg+GOH3rYX++KpzrylJwSW98t3Nk+U8XOl8FWKOgwtzdb8lXGf6zYwDUzeHMWfxasyg==}
    engines: {node: '>=6'}
    hasBin: true

  lodash.mergewith@4.6.2:
    resolution: {integrity: sha512-GK3g5RPZWTRSeLSpgP8Xhra+pnjBC56q9FZYe1d5RN3TJ35dbkGy3YqBSMbyCrlbi+CM9Z3Jk5yTL7RCsqboyQ==}

  lodash@4.17.21:
    resolution: {integrity: sha512-v2kDEe57lecTulaDIuNTPy3Ry4gLGJ6Z1O3vE1krgXZNrsQ+LFTGHVxVjcXPs17LhbZVGedAJv8XZ1tvj5FvSg==}

  loupe@3.1.1:
    resolution: {integrity: sha512-edNu/8D5MKVfGVFRhFf8aAxiTM6Wumfz5XsaatSxlD3w4R1d/WEKUTydCdPGbl9K7QG/Ca3GnDV2sIKIpXRQcw==}

  lru-cache@11.0.0:
    resolution: {integrity: sha512-Qv32eSV1RSCfhY3fpPE2GNZ8jgM9X7rdAfemLWqTUxwiyIC4jJ6Sy0fZ8H+oLWevO6i4/bizg7c8d8i6bxrzbA==}
    engines: {node: 20 || >=22}

  lru-cache@5.1.1:
    resolution: {integrity: sha512-KpNARQA3Iwv+jTA0utUVVbrh+Jlrr1Fv0e56GGzAFOXN7dk/FviaDW8LHmK52DlcH4WP2n6gI8vN1aesBFgo9w==}

  magic-string@0.30.11:
    resolution: {integrity: sha512-+Wri9p0QHMy+545hKww7YAu5NyzF8iomPL/RQazugQ9+Ez4Ic3mERMd8ZTX5rfK944j+560ZJi8iAwgak1Ac7A==}

  make-dir@2.1.0:
    resolution: {integrity: sha512-LS9X+dc8KLxXCb8dni79fLIIUA5VyZoyjSMCwTluaXA0o27cCK0bhXkpgw+sTXVpPy/lSO57ilRixqk0vDmtRA==}
    engines: {node: '>=6'}

  merge-stream@2.0.0:
    resolution: {integrity: sha512-abv/qOcuPfk3URPfDzmZU1LKmuw8kT+0nIHvKrKgFrwifol/doWcdA4ZqsWQ8ENrFKkd67Mfpo/LovbIUsbt3w==}

  mimic-fn@4.0.0:
    resolution: {integrity: sha512-vqiC06CuhBTUdZH+RYl8sFrL096vA45Ok5ISO6sE/Mr1jRbGH4Csnhi8f3wKVl7x8mO4Au7Ir9D3Oyv1VYMFJw==}
    engines: {node: '>=12'}

  min-indent@1.0.1:
    resolution: {integrity: sha512-I9jwMn07Sy/IwOj3zVkVik2JTvgpaykDZEigL6Rx6N9LbMywwUSMtxET+7lVoDLLd3O3IXwJwvuuns8UB/HeAg==}
    engines: {node: '>=4'}

  minimatch@10.0.1:
    resolution: {integrity: sha512-ethXTt3SGGR+95gudmqJ1eNhRO7eGEGIgYA9vnPatK4/etz2MEVDno5GMCibdMTuBMyElzIlgxMna3K94XDIDQ==}
    engines: {node: 20 || >=22}

  minimatch@3.1.2:
    resolution: {integrity: sha512-J7p63hRiAjw1NDEww1W7i37+ByIrOWO5XQQAzZ3VOcL0PNybwpfmV/N05zFAzwQ9USyEcX6t3UO+K5aqBQOIHw==}

  minipass@7.1.2:
    resolution: {integrity: sha512-qOOzS1cBTWYF4BH8fVePDBOO9iptMnGUEZwNc/cMWnTV2nVLZ7VoNWEPHkYczZA0pdoA7dl6e7FL659nX9S2aw==}
    engines: {node: '>=16 || 14 >=14.17'}

  ms@2.1.2:
    resolution: {integrity: sha512-sGkPx+VjMtmA6MX27oA4FBFELFCZZ4S4XqeGOXCv68tT+jb3vk/RyaKWP0PTKyWtmLSM0b+adUTEvbs1PEaH2w==}

  nanoid@3.3.7:
    resolution: {integrity: sha512-eSRppjcPIatRIMC1U6UngP8XFcz8MQWGQdt1MTBQ7NaAmvXDfvNxbvWV3x2y6CdEUciCSsDHDQZbhYaB8QEo2g==}
    engines: {node: ^10 || ^12 || ^13.7 || ^14 || >=15.0.1}
    hasBin: true

  node-releases@2.0.18:
    resolution: {integrity: sha512-d9VeXT4SJ7ZeOqGX6R5EM022wpL+eWPooLI+5UpWn2jCT1aosUQEhQP214x33Wkwx3JQMvIm+tIoVOdodFS40g==}

  normalize-path@3.0.0:
    resolution: {integrity: sha512-6eZs5Ls3WtCisHWp9S2GUy8dqkpGi4BVSz3GaqiE6ezub0512ESztXUwUB6C6IKbQkY2Pnb/mD4WYojCRwcwLA==}
    engines: {node: '>=0.10.0'}

  npm-run-path@5.3.0:
    resolution: {integrity: sha512-ppwTtiJZq0O/ai0z7yfudtBpWIoxM8yE6nHi1X47eFR2EWORqfbu6CnPlNsjeN683eT0qG6H/Pyf9fCcvjnnnQ==}
    engines: {node: ^12.20.0 || ^14.13.1 || >=16.0.0}

  once@1.4.0:
    resolution: {integrity: sha512-lNaJgI+2Q5URQBkccEKHTQOPaXdUxnZZElQTZY0MFUAuaEqe1E+Nyvgdz/aIyNi6Z9MzO5dv1H8n58/GELp3+w==}

  onetime@6.0.0:
    resolution: {integrity: sha512-1FlR+gjXK7X+AsAHso35MnyN5KqGwJRi/31ft6x0M194ht7S+rWAvd7PHss9xSKMzE0asv1pyIHaJYq+BbacAQ==}
    engines: {node: '>=12'}

  package-json-from-dist@1.0.0:
    resolution: {integrity: sha512-dATvCeZN/8wQsGywez1mzHtTlP22H8OEfPrVMLNr4/eGa+ijtLn/6M5f0dY8UKNrC2O9UCU6SSoG3qRKnt7STw==}

  path-is-absolute@1.0.1:
    resolution: {integrity: sha512-AVbw3UJ2e9bq64vSaS9Am0fje1Pa8pbGqTTsmXfaIiMpnr5DlDhfJOuLj9Sf95ZPVDAUerDfEk88MPmPe7UCQg==}
    engines: {node: '>=0.10.0'}

  path-key@3.1.1:
    resolution: {integrity: sha512-ojmeN0qd+y0jszEtoY48r0Peq5dwMEkIlCOu6Q5f41lfkswXuKtYrhgoTpLnyIcHm24Uhqx+5Tqm2InSwLhE6Q==}
    engines: {node: '>=8'}

  path-key@4.0.0:
    resolution: {integrity: sha512-haREypq7xkM7ErfgIyA0z+Bj4AGKlMSdlQE2jvJo6huWD1EdkKYV+G/T4nq0YEF2vgTT8kqMFKo1uHn950r4SQ==}
    engines: {node: '>=12'}

  path-parse@1.0.7:
    resolution: {integrity: sha512-LDJzPVEEEPR+y48z93A0Ed0yXb8pAByGWo/k5YYdYgpY2/2EsOsksJrq7lOHxryrVOn1ejG6oAp8ahvOIQD8sw==}

  path-scurry@2.0.0:
    resolution: {integrity: sha512-ypGJsmGtdXUOeM5u93TyeIEfEhM6s+ljAhrk5vAvSx8uyY/02OvrZnA0YNGUrPXfpJMgI1ODd3nwz8Npx4O4cg==}
    engines: {node: 20 || >=22}

  pathe@1.1.2:
    resolution: {integrity: sha512-whLdWMYL2TwI08hn8/ZqAbrVemu0LNaNNJZX73O6qaIdCTfXutsLhMkjdENX0qhsQ9uIimo4/aQOmXkoon2nDQ==}

  pathval@2.0.0:
    resolution: {integrity: sha512-vE7JKRyES09KiunauX7nd2Q9/L7lhok4smP9RZTDeD4MVs72Dp2qNFVz39Nz5a0FVEW0BJR6C0DYrq6unoziZA==}
    engines: {node: '>= 14.16'}

  picocolors@1.0.1:
    resolution: {integrity: sha512-anP1Z8qwhkbmu7MFP5iTt+wQKXgwzf7zTyGlcdzabySa9vd0Xt392U0rVmz9poOaBj0uHJKyyo9/upk0HrEQew==}

  picomatch@2.3.1:
    resolution: {integrity: sha512-JU3teHTNjmE2VCGFzuY8EXzCDVwEqB2a8fsIvwaStHhAWJEeVd1o1QD80CU6+ZdEXXSLbSsuLwJjkCBWqRQUVA==}
    engines: {node: '>=8.6'}

  pify@4.0.1:
    resolution: {integrity: sha512-uB80kBFb/tfd68bVleG9T5GGsGPjJrLAUpR5PZIrhBnIaRTQRjqdJSsIKkOP6OAIFbj7GOrcudc5pNjZ+geV2g==}
    engines: {node: '>=6'}

  postcss@8.4.41:
    resolution: {integrity: sha512-TesUflQ0WKZqAvg52PWL6kHgLKP6xB6heTOdoYM0Wt2UHyxNa4K25EZZMgKns3BH1RLVbZCREPpLY0rhnNoHVQ==}
    engines: {node: ^10 || ^12 || >=14}

  prettier@2.8.8:
    resolution: {integrity: sha512-tdN8qQGvNjw4CHbY+XXk0JgCXn9QiF21a55rBe5LJAU+kDyC4WQn4+awm2Xfk2lQMk5fKup9XgzTZtGkjBdP9Q==}
    engines: {node: '>=10.13.0'}
    hasBin: true

  prettier@3.3.3:
    resolution: {integrity: sha512-i2tDNA0O5IrMO757lfrdQZCc2jPNDVntV0m/+4whiDfWaTKfMNgR7Qz0NAeGz/nRqF4m5/6CLzbP4/liHt12Ew==}
    engines: {node: '>=14'}
    hasBin: true

  readdirp@3.6.0:
    resolution: {integrity: sha512-hOS089on8RduqdbhvQ5Z37A0ESjsqz6qnRcffsMU3495FuTdqSm+7bhJ29JvIOsBDEEnan5DPu9t3To9VRlMzA==}
    engines: {node: '>=8.10.0'}

  regenerator-runtime@0.14.1:
    resolution: {integrity: sha512-dYnhHh0nJoMfnkZs6GmmhFknAGRrLznOu5nc9ML+EJxGvrx6H7teuevqVqCuPcPK//3eDrrjQhehXVx9cnkGdw==}

  require-directory@2.1.1:
    resolution: {integrity: sha512-fGxEI7+wsG9xrvdjsrlmL22OMTTiHRwAMroiEeMgq8gzoLC/PQr7RsRDSTLUg/bZAZtF+TVIkHc6/4RIKrui+Q==}
    engines: {node: '>=0.10.0'}

  resolve@1.22.8:
    resolution: {integrity: sha512-oKWePCxqpd6FlLvGV1VU0x7bkPmmCNolxzjMf4NczoDnQcIWrAF+cPtZn5i6n+RfD2d9i0tzpKnG6Yk168yIyw==}
    hasBin: true

  rimraf@6.0.1:
    resolution: {integrity: sha512-9dkvaxAsk/xNXSJzMgFqqMCuFgt2+KsOFek3TMLfo8NCPfWpBmqwyNn5Y+NX56QUYfCtsyhF3ayiboEoUmJk/A==}
    engines: {node: 20 || >=22}
    hasBin: true

  rollup@4.20.0:
    resolution: {integrity: sha512-6rbWBChcnSGzIlXeIdNIZTopKYad8ZG8ajhl78lGRLsI2rX8IkaotQhVas2Ma+GPxJav19wrSzvRvuiv0YKzWw==}
    engines: {node: '>=18.0.0', npm: '>=8.0.0'}
    hasBin: true

  rxjs@7.8.1:
    resolution: {integrity: sha512-AA3TVj+0A2iuIoQkWEK/tqFjBq2j+6PO6Y0zJcvzLAFhEFIO3HL0vls9hWLncZbAAbK0mar7oZ4V079I/qPMxg==}

  semver@5.7.2:
    resolution: {integrity: sha512-cBznnQ9KjJqU67B52RMC65CMarK2600WFnbkcaiwWq3xy/5haFJlshgnpjovMVJ+Hff49d8GEn0b87C5pDQ10g==}
    hasBin: true

  semver@6.3.1:
    resolution: {integrity: sha512-BR7VvDCVHO+q2xBEWskxS6DJE1qRnb7DxzUrogb71CWoSficBxYsiAGd+Kl0mmq/MprG9yArRkyrQxTO6XjMzA==}
    hasBin: true

  shebang-command@2.0.0:
    resolution: {integrity: sha512-kHxr2zZpYtdmrN1qDjrrX/Z1rR1kG8Dx+gkpK1G4eXmvXswmcE1hTWBWYUzlraYw1/yZp6YuDY77YtvbN0dmDA==}
    engines: {node: '>=8'}

  shebang-regex@3.0.0:
    resolution: {integrity: sha512-7++dFhtcx3353uBaq8DDR4NuxBetBzC7ZQOhmTQInHEd6bSrXdiEyzCvG07Z44UYdLShWUyXt5M/yhz8ekcb1A==}
    engines: {node: '>=8'}

  shell-quote@1.8.1:
    resolution: {integrity: sha512-6j1W9l1iAs/4xYBI1SYOVZyFcCis9b4KCLQ8fgAGG07QvzaRLVVRQvAy85yNmmZSjYjg4MWh4gNvlPujU/5LpA==}

  siginfo@2.0.0:
    resolution: {integrity: sha512-ybx0WO1/8bSBLEWXZvEd7gMW3Sn3JFlW3TvX1nREbDLRNQNaeNN8WK0meBwPdAaOI7TtRRRJn/Es1zhrrCHu7g==}

  signal-exit@4.1.0:
    resolution: {integrity: sha512-bzyZ1e88w9O1iNJbKnOlvYTrWPDl46O1bG0D3XInv+9tkPrxrN8jUUTiFlDkkmKWgn1M6CfIA13SuGqOa9Korw==}
    engines: {node: '>=14'}

  slash@2.0.0:
    resolution: {integrity: sha512-ZYKh3Wh2z1PpEXWr0MpSBZ0V6mZHAQfYevttO11c51CaWjGTaadiKZ+wVt1PbMlDV5qhMFslpZCemhwOK7C89A==}
    engines: {node: '>=6'}

  source-map-js@1.2.0:
    resolution: {integrity: sha512-itJW8lvSA0TXEphiRoawsCksnlf8SyvmFzIhltqAHluXd88pkCd+cXJVHTDwdCr0IzwptSm035IHQktUu1QUMg==}
    engines: {node: '>=0.10.0'}

  spawn-command@0.0.2:
    resolution: {integrity: sha512-zC8zGoGkmc8J9ndvml8Xksr1Amk9qBujgbF0JAIWO7kXr43w0h/0GJNM/Vustixu+YE8N/MTrQ7N31FvHUACxQ==}

  stackback@0.0.2:
    resolution: {integrity: sha512-1XMJE5fQo1jGH6Y/7ebnwPOBEkIEnT4QF32d5R1+VXdXveM0IBMJt8zfaxX1P3QhVwrYe+576+jkANtSS2mBbw==}

  std-env@3.7.0:
    resolution: {integrity: sha512-JPbdCEQLj1w5GilpiHAx3qJvFndqybBysA3qUOnznweH4QbNYUsW/ea8QzSrnh0vNsezMMw5bcVool8lM0gwzg==}

  string-width@4.2.3:
    resolution: {integrity: sha512-wKyQRQpjJ0sIp62ErSZdGsjMJWsap5oRNihHhu6G7JVO/9jIB6UyevL+tXuOqrng8j/cxKTWyWUwvSTriiZz/g==}
    engines: {node: '>=8'}

  string-width@5.1.2:
    resolution: {integrity: sha512-HnLOCR3vjcY8beoNLtcjZ5/nxn2afmME6lhrDrebokqMap+XbeW8n9TXpPDOqdGK5qcI3oT0GKTW6wC7EMiVqA==}
    engines: {node: '>=12'}

  strip-ansi@6.0.1:
    resolution: {integrity: sha512-Y38VPSHcqkFrCpFnQ9vuSXmquuv5oXOKpGeT6aGrr3o3Gc9AlVa6JBfUSOCnbxGGZF+/0ooI7KrPuUSztUdU5A==}
    engines: {node: '>=8'}

  strip-ansi@7.1.0:
    resolution: {integrity: sha512-iq6eVVI64nQQTRYq2KtEg2d2uU7LElhTJwsH4YzIHZshxlgZms/wIc4VoDQTlG/IvVIrBKG06CrZnp0qv7hkcQ==}
    engines: {node: '>=12'}

  strip-final-newline@3.0.0:
    resolution: {integrity: sha512-dOESqjYr96iWYylGObzd39EuNTa5VJxyvVAEm5Jnh7KGo75V43Hk1odPQkNDyXNmUR6k+gEiDVXnjB8HJ3crXw==}
    engines: {node: '>=12'}

  strip-indent@3.0.0:
    resolution: {integrity: sha512-laJTa3Jb+VQpaC6DseHhF7dXVqHTfJPCRDaEbid/drOhgitgYku/letMUqOXFoWV0zIIUbjpdH2t+tYj4bQMRQ==}
    engines: {node: '>=8'}

  supports-color@5.5.0:
    resolution: {integrity: sha512-QjVjwdXIt408MIiAqCX4oUKsgU2EqAGzs2Ppkm4aQYbjm+ZEWEcW4SfFNTr4uMNZma0ey4f5lgLrkB0aX0QMow==}
    engines: {node: '>=4'}

  supports-color@7.2.0:
    resolution: {integrity: sha512-qpCAvRl9stuOHveKsn7HncJRvv501qIacKzQlO/+Lwxc9+0q2wLyv4Dfvt80/DPn2pqOBsJdDiogXGR9+OvwRw==}
    engines: {node: '>=8'}

  supports-color@8.1.1:
    resolution: {integrity: sha512-MpUEN2OodtUzxvKQl72cUF7RQ5EiHsGvSsVG0ia9c5RbWGL2CI4C7EpPS8UTBIplnlzZiNuV56w+FuNxy3ty2Q==}
    engines: {node: '>=10'}

  supports-preserve-symlinks-flag@1.0.0:
    resolution: {integrity: sha512-ot0WnXS9fgdkgIcePe6RHNk1WA8+muPa6cSjeR3V8K27q9BB1rTE3R1p7Hv0z1ZyAc8s6Vvv8DIyWf681MAt0w==}
    engines: {node: '>= 0.4'}

  tinybench@2.9.0:
    resolution: {integrity: sha512-0+DUvqWMValLmha6lr4kD8iAMK1HzV0/aKnCtWb9v9641TnP/MFb7Pc2bxoxQjTXAErryXVgUOfv2YqNllqGeg==}

  tinypool@1.0.0:
    resolution: {integrity: sha512-KIKExllK7jp3uvrNtvRBYBWBOAXSX8ZvoaD8T+7KB/QHIuoJW3Pmr60zucywjAlMb5TeXUkcs/MWeWLu0qvuAQ==}
    engines: {node: ^18.0.0 || >=20.0.0}

  tinyrainbow@1.2.0:
    resolution: {integrity: sha512-weEDEq7Z5eTHPDh4xjX789+fHfF+P8boiFB+0vbWzpbnbsEr/GRaohi/uMKxg8RZMXnl1ItAi/IUHWMsjDV7kQ==}
    engines: {node: '>=14.0.0'}

  tinyspy@3.0.0:
    resolution: {integrity: sha512-q5nmENpTHgiPVd1cJDDc9cVoYN5x4vCvwT3FMilvKPKneCBZAxn2YWQjDF0UMcE9k0Cay1gBiDfTMU0g+mPMQA==}
    engines: {node: '>=14.0.0'}

  to-fast-properties@2.0.0:
    resolution: {integrity: sha512-/OaKK0xYrs3DmxRYqL/yDc+FxFUVYhDlXMhRmv3z915w2HF1tnN1omB354j8VUGO/hbRzyD6Y3sA7v7GS/ceog==}
    engines: {node: '>=4'}

  to-regex-range@5.0.1:
    resolution: {integrity: sha512-65P7iz6X5yEr1cwcgvQxbbIw7Uk3gOy5dIdtZ4rDveLqhrdJP+Li/Hx6tyK0NEb+2GCyneCMJiGqrADCSNk8sQ==}
    engines: {node: '>=8.0'}

  tree-kill@1.2.2:
    resolution: {integrity: sha512-L0Orpi8qGpRG//Nd+H90vFB+3iHnue1zSSGmNOOCh1GLJ7rUKVwV2HvijphGQS2UmhUZewS9VgvxYIdgr+fG1A==}
    hasBin: true

  tslib@2.6.3:
    resolution: {integrity: sha512-xNvxJEOUiWPGhUuUdQgAJPKOOJfGnIyKySOc09XkKsgdUV/3E2zvwZYdejjmRgPCgcym1juLH3226yA7sEFJKQ==}

  typescript@5.5.4:
    resolution: {integrity: sha512-Mtq29sKDAEYP7aljRgtPOpTvOfbwRWlS6dPRzwjdE+C0R4brX/GUyhHSecbHMFLNBLcJIPt9nl9yG5TZ1weH+Q==}
    engines: {node: '>=14.17'}
    hasBin: true

  undici-types@5.26.5:
    resolution: {integrity: sha512-JlCMO+ehdEIKqlFxk6IfVoAUVmgz7cU7zD/h9XZ0qzeosSHmUJVOzSQvvYSYWXkFXC+IfLKSIffhv0sVZup6pA==}

  undici-types@6.13.0:
    resolution: {integrity: sha512-xtFJHudx8S2DSoujjMd1WeWvn7KKWFRESZTMeL1RptAYERu29D6jphMjjY+vn96jvN3kVPDNxU/E13VTaXj6jg==}

  update-browserslist-db@1.1.0:
    resolution: {integrity: sha512-EdRAaAyk2cUE1wOf2DkEhzxqOQvFOoRJFNS6NeyJ01Gp2beMRpBAINjM2iDXE3KCuKhwnvHIQCJm6ThL2Z+HzQ==}
    hasBin: true
    peerDependencies:
      browserslist: '>= 4.21.0'

  validate-html-nesting@1.2.2:
    resolution: {integrity: sha512-hGdgQozCsQJMyfK5urgFcWEqsSSrK63Awe0t/IMR0bZ0QMtnuaiHzThW81guu3qx9abLi99NEuiaN6P9gVYsNg==}

  vite-node@2.0.5:
    resolution: {integrity: sha512-LdsW4pxj0Ot69FAoXZ1yTnA9bjGohr2yNBU7QKRxpz8ITSkhuDl6h3zS/tvgz4qrNjeRnvrWeXQ8ZF7Um4W00Q==}
    engines: {node: ^18.0.0 || >=20.0.0}
    hasBin: true

  vite@5.4.0:
    resolution: {integrity: sha512-5xokfMX0PIiwCMCMb9ZJcMyh5wbBun0zUzKib+L65vAZ8GY9ePZMXxFrHbr/Kyll2+LSCY7xtERPpxkBDKngwg==}
    engines: {node: ^18.0.0 || >=20.0.0}
    hasBin: true
    peerDependencies:
      '@types/node': ^18.0.0 || >=20.0.0
      less: '*'
      lightningcss: ^1.21.0
      sass: '*'
      sass-embedded: '*'
      stylus: '*'
      sugarss: '*'
      terser: ^5.4.0
    peerDependenciesMeta:
      '@types/node':
        optional: true
      less:
        optional: true
      lightningcss:
        optional: true
      sass:
        optional: true
      sass-embedded:
        optional: true
      stylus:
        optional: true
      sugarss:
        optional: true
      terser:
        optional: true

  vitest@2.0.5:
    resolution: {integrity: sha512-8GUxONfauuIdeSl5f9GTgVEpg5BTOlplET4WEDaeY2QBiN8wSm68vxN/tb5z405OwppfoCavnwXafiaYBC/xOA==}
    engines: {node: ^18.0.0 || >=20.0.0}
    hasBin: true
    peerDependencies:
      '@edge-runtime/vm': '*'
      '@types/node': ^18.0.0 || >=20.0.0
      '@vitest/browser': 2.0.5
      '@vitest/ui': 2.0.5
      happy-dom: '*'
      jsdom: '*'
    peerDependenciesMeta:
      '@edge-runtime/vm':
        optional: true
      '@types/node':
        optional: true
      '@vitest/browser':
        optional: true
      '@vitest/ui':
        optional: true
      happy-dom:
        optional: true
      jsdom:
        optional: true

  which@2.0.2:
    resolution: {integrity: sha512-BLI3Tl1TW3Pvl70l3yq3Y64i+awpwXqsGBYWkkqMtnbXgrMD+yj7rhW0kuEDxzJaYXGjEW5ogapKNMEKNMjibA==}
    engines: {node: '>= 8'}
    hasBin: true

  why-is-node-running@2.3.0:
    resolution: {integrity: sha512-hUrmaWBdVDcxvYqnyh09zunKzROWjbZTiNy8dBEjkS7ehEDQibXJ7XvlmtbwuTclUiIyN+CyXQD4Vmko8fNm8w==}
    engines: {node: '>=8'}
    hasBin: true

  wrap-ansi@7.0.0:
    resolution: {integrity: sha512-YVGIj2kamLSTxw6NsZjoBxfSwsn0ycdesmc4p+Q21c5zPuZ1pl+NfxVdxPtdHvmNVOQ6XSYG4AUtyt/Fi7D16Q==}
    engines: {node: '>=10'}

  wrap-ansi@8.1.0:
    resolution: {integrity: sha512-si7QWI6zUMq56bESFvagtmzMdGOtoxfR+Sez11Mobfc7tm+VkUckk9bW2UeffTGVUbOksxmSw0AA2gs8g71NCQ==}
    engines: {node: '>=12'}

  wrappy@1.0.2:
    resolution: {integrity: sha512-l4Sp/DRseor9wL6EvV2+TuQn63dMkPjZ/sp9XkghTEbV9KlPS1xUsZ3u7/IQO4wxtcFB4bgpQPRcR3QCvezPcQ==}

  y18n@5.0.8:
    resolution: {integrity: sha512-0pfFzegeDWJHJIAmTLRP2DwHjdF5s7jo9tuztdQxAhINCdvS+3nGINqPd00AphqJR/0LhANUS6/+7SCb98YOfA==}
    engines: {node: '>=10'}

  yallist@3.1.1:
    resolution: {integrity: sha512-a4UGQaWPH59mOXUYnAG2ewncQS4i4F43Tv3JoAM+s2VDAmS9NsK8GpDMLrCHPksFT7h3K6TOoUNn2pb7RoXx4g==}

  yargs-parser@21.1.1:
    resolution: {integrity: sha512-tVpsJW7DdjecAiFpbIB1e3qxIQsE6NoPc5/eTdrbbIC4h0LVsWhnoa3g+m2HclBIujHzsxZ4VJVA+GUuc2/LBw==}
    engines: {node: '>=12'}

  yargs@17.7.2:
    resolution: {integrity: sha512-7dSzzRQ++CKnNI/krKnYRV7JKKPUXMEh61soaHKg9mrWEhzFWhFnxPxGl+69cD1Ou63C13NUPCnmIcrvqCuM6w==}
    engines: {node: '>=12'}

snapshots:

  '@ampproject/remapping@2.3.0':
    dependencies:
      '@jridgewell/gen-mapping': 0.3.5
      '@jridgewell/trace-mapping': 0.3.25

  '@babel/cli@7.24.8(@babel/core@7.25.2)':
    dependencies:
      '@babel/core': 7.25.2
      '@jridgewell/trace-mapping': 0.3.25
      commander: 6.2.1
      convert-source-map: 2.0.0
      fs-readdir-recursive: 1.1.0
      glob: 7.2.3
      make-dir: 2.1.0
      slash: 2.0.0
    optionalDependencies:
      '@nicolo-ribaudo/chokidar-2': 2.1.8-no-fsevents.3
      chokidar: 3.6.0

  '@babel/code-frame@7.24.7':
    dependencies:
      '@babel/highlight': 7.24.7
      picocolors: 1.0.1

  '@babel/compat-data@7.25.2': {}

  '@babel/core@7.25.2':
    dependencies:
      '@ampproject/remapping': 2.3.0
      '@babel/code-frame': 7.24.7
      '@babel/generator': 7.25.0
      '@babel/helper-compilation-targets': 7.25.2
      '@babel/helper-module-transforms': 7.25.2(@babel/core@7.25.2)
      '@babel/helpers': 7.25.0
      '@babel/parser': 7.25.3
      '@babel/template': 7.25.0
      '@babel/traverse': 7.25.3
      '@babel/types': 7.25.2
      convert-source-map: 2.0.0
      debug: 4.3.6
      gensync: 1.0.0-beta.2
      json5: 2.2.3
      semver: 6.3.1
    transitivePeerDependencies:
      - supports-color

  '@babel/generator@7.25.0':
    dependencies:
      '@babel/types': 7.25.2
      '@jridgewell/gen-mapping': 0.3.5
      '@jridgewell/trace-mapping': 0.3.25
      jsesc: 2.5.2

  '@babel/helper-annotate-as-pure@7.24.7':
    dependencies:
      '@babel/types': 7.25.2

  '@babel/helper-compilation-targets@7.25.2':
    dependencies:
      '@babel/compat-data': 7.25.2
      '@babel/helper-validator-option': 7.24.8
      browserslist: 4.23.3
      lru-cache: 5.1.1
      semver: 6.3.1

  '@babel/helper-create-class-features-plugin@7.25.0(@babel/core@7.25.2)':
    dependencies:
      '@babel/core': 7.25.2
      '@babel/helper-annotate-as-pure': 7.24.7
      '@babel/helper-member-expression-to-functions': 7.24.8
      '@babel/helper-optimise-call-expression': 7.24.7
      '@babel/helper-replace-supers': 7.25.0(@babel/core@7.25.2)
      '@babel/helper-skip-transparent-expression-wrappers': 7.24.7
      '@babel/traverse': 7.25.3
      semver: 6.3.1
    transitivePeerDependencies:
      - supports-color

  '@babel/helper-member-expression-to-functions@7.24.8':
    dependencies:
      '@babel/traverse': 7.25.3
      '@babel/types': 7.25.2
    transitivePeerDependencies:
      - supports-color

  '@babel/helper-module-imports@7.18.6':
    dependencies:
      '@babel/types': 7.25.2

  '@babel/helper-module-imports@7.24.7':
    dependencies:
      '@babel/traverse': 7.25.3
      '@babel/types': 7.25.2
    transitivePeerDependencies:
      - supports-color

  '@babel/helper-module-transforms@7.25.2(@babel/core@7.25.2)':
    dependencies:
      '@babel/core': 7.25.2
      '@babel/helper-module-imports': 7.24.7
      '@babel/helper-simple-access': 7.24.7
      '@babel/helper-validator-identifier': 7.24.7
      '@babel/traverse': 7.25.3
    transitivePeerDependencies:
      - supports-color

  '@babel/helper-optimise-call-expression@7.24.7':
    dependencies:
      '@babel/types': 7.25.2

  '@babel/helper-plugin-utils@7.24.8': {}

  '@babel/helper-replace-supers@7.25.0(@babel/core@7.25.2)':
    dependencies:
      '@babel/core': 7.25.2
      '@babel/helper-member-expression-to-functions': 7.24.8
      '@babel/helper-optimise-call-expression': 7.24.7
      '@babel/traverse': 7.25.3
    transitivePeerDependencies:
      - supports-color

  '@babel/helper-simple-access@7.24.7':
    dependencies:
      '@babel/traverse': 7.25.3
      '@babel/types': 7.25.2
    transitivePeerDependencies:
      - supports-color

  '@babel/helper-skip-transparent-expression-wrappers@7.24.7':
    dependencies:
      '@babel/traverse': 7.25.3
      '@babel/types': 7.25.2
    transitivePeerDependencies:
      - supports-color

  '@babel/helper-string-parser@7.24.8': {}

  '@babel/helper-validator-identifier@7.24.7': {}

  '@babel/helper-validator-option@7.24.8': {}

  '@babel/helpers@7.25.0':
    dependencies:
      '@babel/template': 7.25.0
      '@babel/types': 7.25.2

  '@babel/highlight@7.24.7':
    dependencies:
      '@babel/helper-validator-identifier': 7.24.7
      chalk: 2.4.2
      js-tokens: 4.0.0
      picocolors: 1.0.1

  '@babel/parser@7.25.3':
    dependencies:
      '@babel/types': 7.25.2

  '@babel/plugin-syntax-jsx@7.24.7(@babel/core@7.25.2)':
    dependencies:
      '@babel/core': 7.25.2
      '@babel/helper-plugin-utils': 7.24.8

  '@babel/plugin-syntax-typescript@7.24.7(@babel/core@7.25.2)':
    dependencies:
      '@babel/core': 7.25.2
      '@babel/helper-plugin-utils': 7.24.8

  '@babel/plugin-transform-modules-commonjs@7.24.8(@babel/core@7.25.2)':
    dependencies:
      '@babel/core': 7.25.2
      '@babel/helper-module-transforms': 7.25.2(@babel/core@7.25.2)
      '@babel/helper-plugin-utils': 7.24.8
      '@babel/helper-simple-access': 7.24.7
    transitivePeerDependencies:
      - supports-color

  '@babel/plugin-transform-typescript@7.25.2(@babel/core@7.25.2)':
    dependencies:
      '@babel/core': 7.25.2
      '@babel/helper-annotate-as-pure': 7.24.7
      '@babel/helper-create-class-features-plugin': 7.25.0(@babel/core@7.25.2)
      '@babel/helper-plugin-utils': 7.24.8
      '@babel/helper-skip-transparent-expression-wrappers': 7.24.7
      '@babel/plugin-syntax-typescript': 7.24.7(@babel/core@7.25.2)
    transitivePeerDependencies:
      - supports-color

  '@babel/preset-typescript@7.24.7(@babel/core@7.25.2)':
    dependencies:
      '@babel/core': 7.25.2
      '@babel/helper-plugin-utils': 7.24.8
      '@babel/helper-validator-option': 7.24.8
      '@babel/plugin-syntax-jsx': 7.24.7(@babel/core@7.25.2)
      '@babel/plugin-transform-modules-commonjs': 7.24.8(@babel/core@7.25.2)
      '@babel/plugin-transform-typescript': 7.25.2(@babel/core@7.25.2)
    transitivePeerDependencies:
      - supports-color

  '@babel/runtime@7.25.0':
    dependencies:
      regenerator-runtime: 0.14.1

  '@babel/template@7.25.0':
    dependencies:
      '@babel/code-frame': 7.24.7
      '@babel/parser': 7.25.3
      '@babel/types': 7.25.2

  '@babel/traverse@7.25.3':
    dependencies:
      '@babel/code-frame': 7.24.7
      '@babel/generator': 7.25.0
      '@babel/parser': 7.25.3
      '@babel/template': 7.25.0
      '@babel/types': 7.25.2
      debug: 4.3.6
      globals: 11.12.0
    transitivePeerDependencies:
      - supports-color

  '@babel/types@7.25.2':
    dependencies:
      '@babel/helper-string-parser': 7.24.8
      '@babel/helper-validator-identifier': 7.24.7
      to-fast-properties: 2.0.0

  '@esbuild/aix-ppc64@0.23.0':
    optional: true

  '@esbuild/android-arm64@0.23.0':
    optional: true

  '@esbuild/android-arm@0.23.0':
    optional: true

  '@esbuild/android-x64@0.23.0':
    optional: true

  '@esbuild/darwin-arm64@0.23.0':
    optional: true

  '@esbuild/darwin-x64@0.23.0':
    optional: true

  '@esbuild/freebsd-arm64@0.23.0':
    optional: true

  '@esbuild/freebsd-x64@0.23.0':
    optional: true

  '@esbuild/linux-arm64@0.23.0':
    optional: true

  '@esbuild/linux-arm@0.23.0':
    optional: true

  '@esbuild/linux-ia32@0.23.0':
    optional: true

  '@esbuild/linux-loong64@0.23.0':
    optional: true

  '@esbuild/linux-mips64el@0.23.0':
    optional: true

  '@esbuild/linux-ppc64@0.23.0':
    optional: true

  '@esbuild/linux-riscv64@0.23.0':
    optional: true

  '@esbuild/linux-s390x@0.23.0':
    optional: true

  '@esbuild/linux-x64@0.23.0':
    optional: true

  '@esbuild/netbsd-x64@0.23.0':
    optional: true

  '@esbuild/openbsd-arm64@0.23.0':
    optional: true

  '@esbuild/openbsd-x64@0.23.0':
    optional: true

  '@esbuild/sunos-x64@0.23.0':
    optional: true

  '@esbuild/win32-arm64@0.23.0':
    optional: true

  '@esbuild/win32-ia32@0.23.0':
    optional: true

  '@esbuild/win32-x64@0.23.0':
    optional: true

  '@isaacs/cliui@8.0.2':
    dependencies:
      string-width: 5.1.2
      string-width-cjs: string-width@4.2.3
      strip-ansi: 7.1.0
      strip-ansi-cjs: strip-ansi@6.0.1
      wrap-ansi: 8.1.0
      wrap-ansi-cjs: wrap-ansi@7.0.0

  '@jridgewell/gen-mapping@0.3.5':
    dependencies:
      '@jridgewell/set-array': 1.2.1
      '@jridgewell/sourcemap-codec': 1.5.0
      '@jridgewell/trace-mapping': 0.3.25

  '@jridgewell/resolve-uri@3.1.2': {}

  '@jridgewell/set-array@1.2.1': {}

  '@jridgewell/sourcemap-codec@1.5.0': {}

  '@jridgewell/trace-mapping@0.3.25':
    dependencies:
      '@jridgewell/resolve-uri': 3.1.2
      '@jridgewell/sourcemap-codec': 1.5.0

  '@nicolo-ribaudo/chokidar-2@2.1.8-no-fsevents.3':
    optional: true

  '@pkgjs/parseargs@0.11.0':
    optional: true

  '@rollup/plugin-babel@6.0.4(@babel/core@7.25.2)(@types/babel__core@7.20.5)(rollup@4.20.0)':
    dependencies:
      '@babel/core': 7.25.2
      '@babel/helper-module-imports': 7.24.7
      '@rollup/pluginutils': 5.1.0(rollup@4.20.0)
    optionalDependencies:
      '@types/babel__core': 7.20.5
      rollup: 4.20.0
    transitivePeerDependencies:
      - supports-color

  '@rollup/plugin-node-resolve@15.2.3(rollup@4.20.0)':
    dependencies:
      '@rollup/pluginutils': 5.1.0(rollup@4.20.0)
      '@types/resolve': 1.20.2
      deepmerge: 4.3.1
      is-builtin-module: 3.2.1
      is-module: 1.0.0
      resolve: 1.22.8
    optionalDependencies:
      rollup: 4.20.0

  '@rollup/plugin-typescript@11.1.6(rollup@4.20.0)(tslib@2.6.3)(typescript@5.5.4)':
    dependencies:
      '@rollup/pluginutils': 5.1.0(rollup@4.20.0)
      resolve: 1.22.8
      typescript: 5.5.4
    optionalDependencies:
      rollup: 4.20.0
      tslib: 2.6.3

  '@rollup/pluginutils@5.1.0(rollup@4.20.0)':
    dependencies:
      '@types/estree': 1.0.5
      estree-walker: 2.0.2
      picomatch: 2.3.1
    optionalDependencies:
      rollup: 4.20.0

  '@rollup/rollup-android-arm-eabi@4.20.0':
    optional: true

  '@rollup/rollup-android-arm64@4.20.0':
    optional: true

  '@rollup/rollup-darwin-arm64@4.20.0':
    optional: true

  '@rollup/rollup-darwin-x64@4.20.0':
    optional: true

  '@rollup/rollup-linux-arm-gnueabihf@4.20.0':
    optional: true

  '@rollup/rollup-linux-arm-musleabihf@4.20.0':
    optional: true

  '@rollup/rollup-linux-arm64-gnu@4.20.0':
    optional: true

  '@rollup/rollup-linux-arm64-musl@4.20.0':
    optional: true

  '@rollup/rollup-linux-powerpc64le-gnu@4.20.0':
    optional: true

  '@rollup/rollup-linux-riscv64-gnu@4.20.0':
    optional: true

  '@rollup/rollup-linux-s390x-gnu@4.20.0':
    optional: true

  '@rollup/rollup-linux-x64-gnu@4.20.0':
    optional: true

  '@rollup/rollup-linux-x64-musl@4.20.0':
    optional: true

  '@rollup/rollup-win32-arm64-msvc@4.20.0':
    optional: true

  '@rollup/rollup-win32-ia32-msvc@4.20.0':
    optional: true

  '@rollup/rollup-win32-x64-msvc@4.20.0':
    optional: true

  '@types/babel__core@7.20.5':
    dependencies:
      '@babel/parser': 7.25.3
      '@babel/types': 7.25.2
      '@types/babel__generator': 7.6.8
      '@types/babel__template': 7.4.4
      '@types/babel__traverse': 7.20.6

  '@types/babel__generator@7.6.8':
    dependencies:
      '@babel/types': 7.25.2

  '@types/babel__template@7.4.4':
    dependencies:
      '@babel/parser': 7.25.3
      '@babel/types': 7.25.2

  '@types/babel__traverse@7.20.6':
    dependencies:
      '@babel/types': 7.25.2

  '@types/estree@1.0.5': {}

  '@types/node@20.14.15':
    dependencies:
      undici-types: 5.26.5

  '@types/node@22.2.0':
    dependencies:
      undici-types: 6.13.0
    optional: true

  '@types/resolve@1.20.2': {}

  '@vitest/expect@2.0.5':
    dependencies:
      '@vitest/spy': 2.0.5
      '@vitest/utils': 2.0.5
      chai: 5.1.1
      tinyrainbow: 1.2.0

  '@vitest/pretty-format@2.0.5':
    dependencies:
      tinyrainbow: 1.2.0

  '@vitest/runner@2.0.5':
    dependencies:
      '@vitest/utils': 2.0.5
      pathe: 1.1.2

  '@vitest/snapshot@2.0.5':
    dependencies:
      '@vitest/pretty-format': 2.0.5
      magic-string: 0.30.11
      pathe: 1.1.2

  '@vitest/spy@2.0.5':
    dependencies:
      tinyspy: 3.0.0

  '@vitest/utils@2.0.5':
    dependencies:
      '@vitest/pretty-format': 2.0.5
      estree-walker: 3.0.3
      loupe: 3.1.1
      tinyrainbow: 1.2.0

  '@vue/reactivity@3.4.37':
    dependencies:
      '@vue/shared': 3.4.37

  '@vue/shared@3.4.37': {}

  ansi-regex@5.0.1: {}

  ansi-regex@6.0.1: {}

  ansi-styles@3.2.1:
    dependencies:
      color-convert: 1.9.3

  ansi-styles@4.3.0:
    dependencies:
      color-convert: 2.0.1

  ansi-styles@6.2.1: {}

  anymatch@3.1.3:
    dependencies:
      normalize-path: 3.0.0
      picomatch: 2.3.1
    optional: true

  assertion-error@2.0.1: {}

  babel-plugin-tester@11.0.4(@babel/core@7.25.2):
    dependencies:
      '@babel/core': 7.25.2
      core-js: 3.38.0
      debug: 4.3.6
      lodash.mergewith: 4.6.2
      prettier: 2.8.8
      strip-indent: 3.0.0
    transitivePeerDependencies:
      - supports-color

  balanced-match@1.0.2: {}

  binary-extensions@2.3.0:
    optional: true

  brace-expansion@1.1.11:
    dependencies:
      balanced-match: 1.0.2
      concat-map: 0.0.1

  brace-expansion@2.0.1:
    dependencies:
      balanced-match: 1.0.2

  braces@3.0.3:
    dependencies:
      fill-range: 7.1.1
    optional: true

  browserslist@4.23.3:
    dependencies:
      caniuse-lite: 1.0.30001651
      electron-to-chromium: 1.5.6
      node-releases: 2.0.18
      update-browserslist-db: 1.1.0(browserslist@4.23.3)

  builtin-modules@3.3.0: {}

  cac@6.7.14: {}

  caniuse-lite@1.0.30001651: {}

  chai@5.1.1:
    dependencies:
      assertion-error: 2.0.1
      check-error: 2.1.1
      deep-eql: 5.0.2
      loupe: 3.1.1
      pathval: 2.0.0

  chalk@2.4.2:
    dependencies:
      ansi-styles: 3.2.1
      escape-string-regexp: 1.0.5
      supports-color: 5.5.0

  chalk@4.1.2:
    dependencies:
      ansi-styles: 4.3.0
      supports-color: 7.2.0

  change-case@5.4.4: {}

  check-error@2.1.1: {}

  chokidar@3.6.0:
    dependencies:
      anymatch: 3.1.3
      braces: 3.0.3
      glob-parent: 5.1.2
      is-binary-path: 2.1.0
      is-glob: 4.0.3
      normalize-path: 3.0.0
      readdirp: 3.6.0
    optionalDependencies:
      fsevents: 2.3.3
    optional: true

  cliui@8.0.1:
    dependencies:
      string-width: 4.2.3
      strip-ansi: 6.0.1
      wrap-ansi: 7.0.0

  color-convert@1.9.3:
    dependencies:
      color-name: 1.1.3

  color-convert@2.0.1:
    dependencies:
      color-name: 1.1.4

  color-name@1.1.3: {}

  color-name@1.1.4: {}

  commander@6.2.1: {}

  concat-map@0.0.1: {}

  concurrently@8.2.2:
    dependencies:
      chalk: 4.1.2
      date-fns: 2.30.0
      lodash: 4.17.21
      rxjs: 7.8.1
      shell-quote: 1.8.1
      spawn-command: 0.0.2
      supports-color: 8.1.1
      tree-kill: 1.2.2
      yargs: 17.7.2

  convert-source-map@2.0.0: {}

  core-js@3.38.0: {}

  cross-spawn@7.0.3:
    dependencies:
      path-key: 3.1.1
      shebang-command: 2.0.0
      which: 2.0.2

  date-fns@2.30.0:
    dependencies:
      '@babel/runtime': 7.25.0

  debug@4.3.6:
    dependencies:
      ms: 2.1.2

  deep-eql@5.0.2: {}

  deepmerge@4.3.1: {}

  eastasianwidth@0.2.0: {}

  electron-to-chromium@1.5.6: {}

  emoji-regex@8.0.0: {}

  emoji-regex@9.2.2: {}

  esbuild@0.23.0:
    optionalDependencies:
      '@esbuild/aix-ppc64': 0.23.0
      '@esbuild/android-arm': 0.23.0
      '@esbuild/android-arm64': 0.23.0
      '@esbuild/android-x64': 0.23.0
      '@esbuild/darwin-arm64': 0.23.0
      '@esbuild/darwin-x64': 0.23.0
      '@esbuild/freebsd-arm64': 0.23.0
      '@esbuild/freebsd-x64': 0.23.0
      '@esbuild/linux-arm': 0.23.0
      '@esbuild/linux-arm64': 0.23.0
      '@esbuild/linux-ia32': 0.23.0
      '@esbuild/linux-loong64': 0.23.0
      '@esbuild/linux-mips64el': 0.23.0
      '@esbuild/linux-ppc64': 0.23.0
      '@esbuild/linux-riscv64': 0.23.0
      '@esbuild/linux-s390x': 0.23.0
      '@esbuild/linux-x64': 0.23.0
      '@esbuild/netbsd-x64': 0.23.0
      '@esbuild/openbsd-arm64': 0.23.0
      '@esbuild/openbsd-x64': 0.23.0
      '@esbuild/sunos-x64': 0.23.0
      '@esbuild/win32-arm64': 0.23.0
      '@esbuild/win32-ia32': 0.23.0
      '@esbuild/win32-x64': 0.23.0

  escalade@3.1.2: {}

  escape-string-regexp@1.0.5: {}

  estree-walker@2.0.2: {}

  estree-walker@3.0.3:
    dependencies:
      '@types/estree': 1.0.5

  execa@8.0.1:
    dependencies:
      cross-spawn: 7.0.3
      get-stream: 8.0.1
      human-signals: 5.0.0
      is-stream: 3.0.0
      merge-stream: 2.0.0
      npm-run-path: 5.3.0
      onetime: 6.0.0
      signal-exit: 4.1.0
      strip-final-newline: 3.0.0

  fill-range@7.1.1:
    dependencies:
      to-regex-range: 5.0.1
    optional: true

  foreground-child@3.3.0:
    dependencies:
      cross-spawn: 7.0.3
      signal-exit: 4.1.0

  fs-readdir-recursive@1.1.0: {}

  fs.realpath@1.0.0: {}

  fsevents@2.3.3:
    optional: true

  function-bind@1.1.2: {}

  gensync@1.0.0-beta.2: {}

  get-caller-file@2.0.5: {}

  get-func-name@2.0.2: {}

  get-stream@8.0.1: {}

  glob-parent@5.1.2:
    dependencies:
      is-glob: 4.0.3
    optional: true

  glob@11.0.0:
    dependencies:
      foreground-child: 3.3.0
      jackspeak: 4.0.1
      minimatch: 10.0.1
      minipass: 7.1.2
      package-json-from-dist: 1.0.0
      path-scurry: 2.0.0

  glob@7.2.3:
    dependencies:
      fs.realpath: 1.0.0
      inflight: 1.0.6
      inherits: 2.0.4
      minimatch: 3.1.2
      once: 1.4.0
      path-is-absolute: 1.0.1

  globals@11.12.0: {}

  has-flag@3.0.0: {}

  has-flag@4.0.0: {}

  hasown@2.0.2:
    dependencies:
      function-bind: 1.1.2

  html-entities@2.3.3: {}

  human-signals@5.0.0: {}

  inflight@1.0.6:
    dependencies:
      once: 1.4.0
      wrappy: 1.0.2

  inherits@2.0.4: {}

  is-binary-path@2.1.0:
    dependencies:
      binary-extensions: 2.3.0
    optional: true

  is-builtin-module@3.2.1:
    dependencies:
      builtin-modules: 3.3.0

  is-core-module@2.15.0:
    dependencies:
      hasown: 2.0.2

  is-extglob@2.1.1:
    optional: true

  is-fullwidth-code-point@3.0.0: {}

  is-glob@4.0.3:
    dependencies:
      is-extglob: 2.1.1
    optional: true

  is-module@1.0.0: {}

  is-number@7.0.0:
    optional: true

  is-stream@3.0.0: {}

  isexe@2.0.0: {}

  jackspeak@4.0.1:
    dependencies:
      '@isaacs/cliui': 8.0.2
    optionalDependencies:
      '@pkgjs/parseargs': 0.11.0

  js-tokens@4.0.0: {}

  jsesc@2.5.2: {}

  json5@2.2.3: {}

  lodash.mergewith@4.6.2: {}

  lodash@4.17.21: {}

  loupe@3.1.1:
    dependencies:
      get-func-name: 2.0.2

  lru-cache@11.0.0: {}

  lru-cache@5.1.1:
    dependencies:
      yallist: 3.1.1

  magic-string@0.30.11:
    dependencies:
      '@jridgewell/sourcemap-codec': 1.5.0

  make-dir@2.1.0:
    dependencies:
      pify: 4.0.1
      semver: 5.7.2

  merge-stream@2.0.0: {}

  mimic-fn@4.0.0: {}

  min-indent@1.0.1: {}

  minimatch@10.0.1:
    dependencies:
      brace-expansion: 2.0.1

  minimatch@3.1.2:
    dependencies:
      brace-expansion: 1.1.11

  minipass@7.1.2: {}

  ms@2.1.2: {}

  nanoid@3.3.7: {}

  node-releases@2.0.18: {}

  normalize-path@3.0.0:
    optional: true

  npm-run-path@5.3.0:
    dependencies:
      path-key: 4.0.0

  once@1.4.0:
    dependencies:
      wrappy: 1.0.2

  onetime@6.0.0:
    dependencies:
      mimic-fn: 4.0.0

  package-json-from-dist@1.0.0: {}

  path-is-absolute@1.0.1: {}

  path-key@3.1.1: {}

  path-key@4.0.0: {}

  path-parse@1.0.7: {}

  path-scurry@2.0.0:
    dependencies:
      lru-cache: 11.0.0
      minipass: 7.1.2

  pathe@1.1.2: {}

  pathval@2.0.0: {}

  picocolors@1.0.1: {}

  picomatch@2.3.1: {}

  pify@4.0.1: {}

  postcss@8.4.41:
    dependencies:
      nanoid: 3.3.7
      picocolors: 1.0.1
      source-map-js: 1.2.0

  prettier@2.8.8: {}

  prettier@3.3.3: {}

  readdirp@3.6.0:
    dependencies:
      picomatch: 2.3.1
    optional: true

  regenerator-runtime@0.14.1: {}

  require-directory@2.1.1: {}

  resolve@1.22.8:
    dependencies:
      is-core-module: 2.15.0
      path-parse: 1.0.7
      supports-preserve-symlinks-flag: 1.0.0

  rimraf@6.0.1:
    dependencies:
      glob: 11.0.0
      package-json-from-dist: 1.0.0

  rollup@4.20.0:
    dependencies:
      '@types/estree': 1.0.5
    optionalDependencies:
      '@rollup/rollup-android-arm-eabi': 4.20.0
      '@rollup/rollup-android-arm64': 4.20.0
      '@rollup/rollup-darwin-arm64': 4.20.0
      '@rollup/rollup-darwin-x64': 4.20.0
      '@rollup/rollup-linux-arm-gnueabihf': 4.20.0
      '@rollup/rollup-linux-arm-musleabihf': 4.20.0
      '@rollup/rollup-linux-arm64-gnu': 4.20.0
      '@rollup/rollup-linux-arm64-musl': 4.20.0
      '@rollup/rollup-linux-powerpc64le-gnu': 4.20.0
      '@rollup/rollup-linux-riscv64-gnu': 4.20.0
      '@rollup/rollup-linux-s390x-gnu': 4.20.0
      '@rollup/rollup-linux-x64-gnu': 4.20.0
      '@rollup/rollup-linux-x64-musl': 4.20.0
      '@rollup/rollup-win32-arm64-msvc': 4.20.0
      '@rollup/rollup-win32-ia32-msvc': 4.20.0
      '@rollup/rollup-win32-x64-msvc': 4.20.0
      fsevents: 2.3.3

  rxjs@7.8.1:
    dependencies:
      tslib: 2.6.3

  semver@5.7.2: {}

  semver@6.3.1: {}

  shebang-command@2.0.0:
    dependencies:
      shebang-regex: 3.0.0

  shebang-regex@3.0.0: {}

  shell-quote@1.8.1: {}

  siginfo@2.0.0: {}

  signal-exit@4.1.0: {}

  slash@2.0.0: {}

  source-map-js@1.2.0: {}

  spawn-command@0.0.2: {}

  stackback@0.0.2: {}

  std-env@3.7.0: {}

  string-width@4.2.3:
    dependencies:
      emoji-regex: 8.0.0
      is-fullwidth-code-point: 3.0.0
      strip-ansi: 6.0.1

  string-width@5.1.2:
    dependencies:
      eastasianwidth: 0.2.0
      emoji-regex: 9.2.2
      strip-ansi: 7.1.0

  strip-ansi@6.0.1:
    dependencies:
      ansi-regex: 5.0.1

  strip-ansi@7.1.0:
    dependencies:
      ansi-regex: 6.0.1

  strip-final-newline@3.0.0: {}

  strip-indent@3.0.0:
    dependencies:
      min-indent: 1.0.1

  supports-color@5.5.0:
    dependencies:
      has-flag: 3.0.0

  supports-color@7.2.0:
    dependencies:
      has-flag: 4.0.0

  supports-color@8.1.1:
    dependencies:
      has-flag: 4.0.0

  supports-preserve-symlinks-flag@1.0.0: {}

  tinybench@2.9.0: {}

  tinypool@1.0.0: {}

  tinyrainbow@1.2.0: {}

  tinyspy@3.0.0: {}

  to-fast-properties@2.0.0: {}

  to-regex-range@5.0.1:
    dependencies:
      is-number: 7.0.0
    optional: true

  tree-kill@1.2.2: {}

  tslib@2.6.3: {}

  typescript@5.5.4: {}

  undici-types@5.26.5: {}

  undici-types@6.13.0:
    optional: true

  update-browserslist-db@1.1.0(browserslist@4.23.3):
    dependencies:
      browserslist: 4.23.3
      escalade: 3.1.2
      picocolors: 1.0.1

  validate-html-nesting@1.2.2: {}

  vite-node@2.0.5(@types/node@20.14.15):
    dependencies:
      cac: 6.7.14
      debug: 4.3.6
      pathe: 1.1.2
      tinyrainbow: 1.2.0
      vite: 5.4.0(@types/node@20.14.15)
    transitivePeerDependencies:
      - '@types/node'
      - less
      - lightningcss
      - sass
      - sass-embedded
      - stylus
      - sugarss
      - supports-color
      - terser

  vite-node@2.0.5(@types/node@22.2.0):
    dependencies:
      cac: 6.7.14
      debug: 4.3.6
      pathe: 1.1.2
      tinyrainbow: 1.2.0
      vite: 5.4.0(@types/node@22.2.0)
    transitivePeerDependencies:
      - '@types/node'
      - less
      - lightningcss
      - sass
      - sass-embedded
      - stylus
      - sugarss
      - supports-color
      - terser

  vite@5.4.0(@types/node@20.14.15):
    dependencies:
      esbuild: 0.23.0
      postcss: 8.4.41
      rollup: 4.20.0
    optionalDependencies:
      '@types/node': 20.14.15
      fsevents: 2.3.3

  vite@5.4.0(@types/node@22.2.0):
    dependencies:
      esbuild: 0.23.0
      postcss: 8.4.41
      rollup: 4.20.0
    optionalDependencies:
      '@types/node': 22.2.0
      fsevents: 2.3.3

  vitest@2.0.5(@types/node@20.14.15):
    dependencies:
      '@ampproject/remapping': 2.3.0
      '@vitest/expect': 2.0.5
      '@vitest/pretty-format': 2.0.5
      '@vitest/runner': 2.0.5
      '@vitest/snapshot': 2.0.5
      '@vitest/spy': 2.0.5
      '@vitest/utils': 2.0.5
      chai: 5.1.1
      debug: 4.3.6
      execa: 8.0.1
      magic-string: 0.30.11
      pathe: 1.1.2
      std-env: 3.7.0
      tinybench: 2.9.0
      tinypool: 1.0.0
      tinyrainbow: 1.2.0
      vite: 5.4.0(@types/node@20.14.15)
      vite-node: 2.0.5(@types/node@20.14.15)
      why-is-node-running: 2.3.0
    optionalDependencies:
      '@types/node': 20.14.15
    transitivePeerDependencies:
      - less
      - lightningcss
      - sass
      - sass-embedded
      - stylus
      - sugarss
      - supports-color
      - terser

  vitest@2.0.5(@types/node@22.2.0):
    dependencies:
      '@ampproject/remapping': 2.3.0
      '@vitest/expect': 2.0.5
      '@vitest/pretty-format': 2.0.5
      '@vitest/runner': 2.0.5
      '@vitest/snapshot': 2.0.5
      '@vitest/spy': 2.0.5
      '@vitest/utils': 2.0.5
      chai: 5.1.1
      debug: 4.3.6
      execa: 8.0.1
      magic-string: 0.30.11
      pathe: 1.1.2
      std-env: 3.7.0
      tinybench: 2.9.0
      tinypool: 1.0.0
      tinyrainbow: 1.2.0
      vite: 5.4.0(@types/node@22.2.0)
      vite-node: 2.0.5(@types/node@22.2.0)
      why-is-node-running: 2.3.0
    optionalDependencies:
      '@types/node': 22.2.0
    transitivePeerDependencies:
      - less
      - lightningcss
      - sass
      - sass-embedded
      - stylus
      - sugarss
      - supports-color
      - terser

  which@2.0.2:
    dependencies:
      isexe: 2.0.0

  why-is-node-running@2.3.0:
    dependencies:
      siginfo: 2.0.0
      stackback: 0.0.2

  wrap-ansi@7.0.0:
    dependencies:
      ansi-styles: 4.3.0
      string-width: 4.2.3
      strip-ansi: 6.0.1

  wrap-ansi@8.1.0:
    dependencies:
      ansi-styles: 6.2.1
      string-width: 5.1.2
      strip-ansi: 7.1.0

  wrappy@1.0.2: {}

  y18n@5.0.8: {}

  yallist@3.1.1: {}

  yargs-parser@21.1.1: {}

  yargs@17.7.2:
    dependencies:
      cliui: 8.0.1
      escalade: 3.1.2
      get-caller-file: 2.0.5
      require-directory: 2.1.1
      string-width: 4.2.3
      y18n: 5.0.8
      yargs-parser: 21.1.1<|MERGE_RESOLUTION|>--- conflicted
+++ resolved
@@ -139,19 +139,11 @@
         specifier: 'catalog:'
         version: 7.20.6
       babel-plugin-tester:
-<<<<<<< HEAD
-        specifier: ^11.0.4
-        version: 11.0.4(@babel/core@7.24.7)
-      typescript:
-        specifier: ^5.5.2
-        version: 5.5.2
-=======
         specifier: 'catalog:'
         version: 11.0.4(@babel/core@7.25.2)
       typescript:
         specifier: 'catalog:'
         version: 5.5.4
->>>>>>> d6298ab1
       vitest:
         specifier: 'catalog:'
         version: 2.0.5(@types/node@22.2.0)
@@ -241,43 +233,6 @@
       vitest:
         specifier: 'catalog:'
         version: 2.0.5(@types/node@22.2.0)
-
-  packages/java:
-    dependencies:
-      '@alloy-js/core':
-        specifier: workspace:*
-        version: link:../core
-      change-case:
-        specifier: ^5.4.4
-        version: 5.4.4
-      pathe:
-        specifier: ^1.1.2
-        version: 1.1.2
-    devDependencies:
-      '@babel/cli':
-        specifier: ^7.24.7
-        version: 7.24.7(@babel/core@7.24.7)
-      '@babel/preset-typescript':
-        specifier: ^7.24.7
-        version: 7.24.7(@babel/core@7.24.7)
-      '@rollup/plugin-babel':
-        specifier: ^6.0.4
-        version: 6.0.4(@babel/core@7.24.7)(@types/babel__core@7.20.5)(rollup@4.18.1)
-      '@rollup/plugin-typescript':
-        specifier: ^11.1.6
-        version: 11.1.6(rollup@4.18.1)(tslib@2.6.3)(typescript@5.5.2)
-      babel-preset-alloy:
-        specifier: workspace:*
-        version: link:../babel-preset-alloy
-      concurrently:
-        specifier: ^8.2.2
-        version: 8.2.2
-      typescript:
-        specifier: ^5.5.2
-        version: 5.5.2
-      vitest:
-        specifier: ^1.6.0
-        version: 1.6.0(@types/node@20.14.12)
 
   packages/sample:
     dependencies:
