{
  "files": [],
  "compilerOptions": {
    "disableSourceOfProjectReferenceRedirect": true
  },
  "references": [
    { "path": "packages/core" },
    { "path": "packages/typescript" },
<<<<<<< HEAD
    { "path": "packages/java" },
=======
    { "path": "packages/java" }
>>>>>>> e8e59f59
  ]
}<|MERGE_RESOLUTION|>--- conflicted
+++ resolved
@@ -6,10 +6,6 @@
   "references": [
     { "path": "packages/core" },
     { "path": "packages/typescript" },
-<<<<<<< HEAD
-    { "path": "packages/java" },
-=======
     { "path": "packages/java" }
->>>>>>> e8e59f59
   ]
 }